--- conflicted
+++ resolved
@@ -4,14 +4,11 @@
 
 ## [UNRELEASED]
 
-<<<<<<< HEAD
 - Update default CodeQL bundle version to 2.15.1. [#1953](https://github.com/github/codeql-action/pull/1953)
-=======
 - Users will begin to see warnings on Node.js 16 deprecation in their Actions logs on code scanning runs starting October 23, 2023.
   - All code scanning workflows should continue to succeed regardless of the warning.
   - The team at GitHub maintaining the CodeQL Action is aware of the deprecation timeline and actively working on creating another version of the CodeQL Action, v3, that will bump us to Node 20.
   - For more information, and to communicate with the maintaining team, please use [this issue](https://github.com/github/codeql-action/issues/1959). 
->>>>>>> 4a368f64
 
 ## 2.22.3 - 13 Oct 2023
 
