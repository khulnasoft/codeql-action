# CodeQL Action Changelog

## [UNRELEASED]

<<<<<<< HEAD
- Go is now analyzed in the same way as other compiled languages such as C/C++, C#, and Java. This completes the rollout of the feature described in [CodeQL Action version 2.1.27](#2127---06-oct-2022). As a result, the `CODEQL_EXTRACTOR_GO_BUILD_TRACING` environment variable, which was previously used to manually enable this behavior, is now deprecated. If your code scanning workflow uses this environment variable, we recommend that you remove it. Otherwise, you do not need to alter your code scanning workflows.
=======
- Update the ML-powered additional query pack for JavaScript to version 0.4.0.
>>>>>>> 7c9e85e2

## 2.1.31 - 04 Nov 2022

- The `rb/weak-cryptographic-algorithm` Ruby query has been updated to no longer report uses of hash functions such as `MD5` and `SHA1` even if they are known to be weak. These hash algorithms are used very often in non-sensitive contexts, making the query too imprecise in practice. For more information, see the corresponding change in the [github/codeql repository](https://github.com/github/codeql/pull/11129). [#1344](https://github.com/github/codeql-action/pull/1344)

## 2.1.30 - 02 Nov 2022

- Improve the error message when using CodeQL bundle version 2.7.2 and earlier in a workflow that runs on a runner image such as `ubuntu-22.04` that uses glibc version 2.34 and later. [#1334](https://github.com/github/codeql-action/pull/1334)

## 2.1.29 - 26 Oct 2022

- Update default CodeQL bundle version to 2.11.2. [#1320](https://github.com/github/codeql-action/pull/1320)

## 2.1.28 - 18 Oct 2022

- Update default CodeQL bundle version to 2.11.1. [#1294](https://github.com/github/codeql-action/pull/1294)
- Replace uses of GitHub Actions command `set-output` because it is now deprecated. See more information in the [GitHub Changelog](https://github.blog/changelog/2022-10-11-github-actions-deprecating-save-state-and-set-output-commands/). [#1301](https://github.com/github/codeql-action/pull/1301)

## 2.1.27 - 06 Oct 2022

- We are rolling out a feature of the CodeQL Action in October 2022 that changes the way that Go code is analyzed to be more consistent with other compiled languages like C/C++, C#, and Java. You do not need to alter your code scanning workflows. If you encounter any problems, please [file an issue](https://github.com/github/codeql-action/issues) or open a private ticket with GitHub Support and request an escalation to engineering.

## 2.1.26 - 29 Sep 2022

- Update default CodeQL bundle version to 2.11.0. [#1267](https://github.com/github/codeql-action/pull/1267)

## 2.1.25 - 21 Sep 2022

- We will soon be rolling out a feature of the CodeQL Action that stores some information used to make future runs faster in the GitHub Actions cache. Initially, this will only be enabled on JavaScript repositories, but we plan to add more languages to this soon. The new feature can be disabled by passing the `trap-caching: false` option to your workflow's `init` step, for example if you are already using the GitHub Actions cache for a different purpose and are near the storage limit for it.
- Add support for Python automatic dependency installation with Poetry 1.2 [#1258](https://github.com/github/codeql-action/pull/1258).

## 2.1.24 - 16 Sep 2022

No user facing changes.

## 2.1.23 - 14 Sep 2022

- Allow CodeQL packs to be downloaded from GitHub Enterprise Server instances, using the new `registries` input for the `init` action.  [#1221](https://github.com/github/codeql-action/pull/1221)
- Update default CodeQL bundle version to 2.10.5. [#1240](https://github.com/github/codeql-action/pull/1240)

## 2.1.22 - 01 Sep 2022

- Downloading CodeQL packs has been moved to the `init` step. Previously, CodeQL packs were downloaded during the `analyze` step. [#1218](https://github.com/github/codeql-action/pull/1218)
- Update default CodeQL bundle version to 2.10.4. [#1224](https://github.com/github/codeql-action/pull/1224)
- The newly released [Poetry 1.2](https://python-poetry.org/blog/announcing-poetry-1.2.0) is not yet supported. In the most common case where the CodeQL Action is automatically installing Python dependencies, it will continue to install and use Poetry 1.1 on its own. However, in certain cases such as with self-hosted runners, you may need to ensure Poetry 1.1 is installed yourself.

## 2.1.21 - 25 Aug 2022

- Improve error messages when the code scanning configuration file includes an invalid `queries` block or an invalid `query-filters` block. [#1208](https://github.com/github/codeql-action/pull/1208)
- Fix a bug where Go build tracing could fail on Windows. [#1209](https://github.com/github/codeql-action/pull/1209)

## 2.1.20 - 22 Aug 2022

No user facing changes.

## 2.1.19 - 17 Aug 2022

- Add the ability to filter queries from a code scanning run by using the `query-filters` option in the code scanning configuration file. [#1098](https://github.com/github/codeql-action/pull/1098)
- In debug mode, debug artifacts are now uploaded even if a step in the Actions workflow fails. [#1159](https://github.com/github/codeql-action/pull/1159)
- Update default CodeQL bundle version to 2.10.3. [#1178](https://github.com/github/codeql-action/pull/1178)
- The combination of python2 and Pipenv is no longer supported. [#1181](https://github.com/github/codeql-action/pull/1181)

## 2.1.18 - 03 Aug 2022

- Update default CodeQL bundle version to 2.10.2.  [#1156](https://github.com/github/codeql-action/pull/1156)

## 2.1.17 - 28 Jul 2022

- Update default CodeQL bundle version to 2.10.1.  [#1143](https://github.com/github/codeql-action/pull/1143)

## 2.1.16 - 13 Jul 2022

- You can now quickly debug a job that uses the CodeQL Action by re-running the job from the GitHub UI and selecting the "Enable debug logging" option. [#1132](https://github.com/github/codeql-action/pull/1132)
- You can now see diagnostic messages produced by the analysis in the logs of the `analyze` Action by enabling debug mode. To enable debug mode, pass `debug: true` to the `init` Action, or [enable step debug logging](https://docs.github.com/en/actions/monitoring-and-troubleshooting-workflows/enabling-debug-logging#enabling-step-debug-logging). This feature is available for CodeQL CLI version 2.10.0 and later. [#1133](https://github.com/github/codeql-action/pull/1133)

## 2.1.15 - 28 Jun 2022

- CodeQL query packs listed in the `packs` configuration field will be skipped if their target language is not being analyzed in the current Actions job. Previously, this would throw an error. [#1116](https://github.com/github/codeql-action/pull/1116)
- The combination of python2 and poetry is no longer supported. See <https://github.com/actions/setup-python/issues/374> for more details. [#1124](https://github.com/github/codeql-action/pull/1124)
- Update default CodeQL bundle version to 2.10.0. [#1123](https://github.com/github/codeql-action/pull/1123)

## 2.1.14 - 22 Jun 2022

No user facing changes.

## 2.1.13 - 21 Jun 2022

- Update default CodeQL bundle version to 2.9.4. [#1100](https://github.com/github/codeql-action/pull/1100)

## 2.1.12 - 01 Jun 2022

- Update default CodeQL bundle version to 2.9.3. [#1084](https://github.com/github/codeql-action/pull/1084)

## 2.1.11 - 17 May 2022

- Update default CodeQL bundle version to 2.9.2. [#1074](https://github.com/github/codeql-action/pull/1074)

## 2.1.10 - 10 May 2022

- Update default CodeQL bundle version to 2.9.1. [#1056](https://github.com/github/codeql-action/pull/1056)
- When `wait-for-processing` is enabled, the workflow will now fail if there were any errors that occurred during processing of the analysis results.

## 2.1.9 - 27 Apr 2022

- Add `working-directory` input to the `autobuild` action. [#1024](https://github.com/github/codeql-action/pull/1024)
- The `analyze` and `upload-sarif` actions will now wait up to 2 minutes for processing to complete after they have uploaded the results so they can report any processing errors that occurred. This behavior can be disabled by setting the `wait-for-processing` action input to `"false"`. [#1007](https://github.com/github/codeql-action/pull/1007)
- Update default CodeQL bundle version to 2.9.0.
- Fix a bug where [status reporting fails on Windows](https://github.com/github/codeql-action/issues/1041). [#1042](https://github.com/github/codeql-action/pull/1042)

## 2.1.8 - 08 Apr 2022

- Update default CodeQL bundle version to 2.8.5. [#1014](https://github.com/github/codeql-action/pull/1014)
- Fix error where the init action would fail due to a GitHub API request that was taking too long to complete [#1025](https://github.com/github/codeql-action/pull/1025)

## 2.1.7 - 05 Apr 2022

- A bug where additional queries specified in the workflow file would sometimes not be respected has been fixed. [#1018](https://github.com/github/codeql-action/pull/1018)

## 2.1.6 - 30 Mar 2022

- [v2+ only] The CodeQL Action now runs on Node.js v16. [#1000](https://github.com/github/codeql-action/pull/1000)
- Update default CodeQL bundle version to 2.8.4. [#990](https://github.com/github/codeql-action/pull/990)
- Fix a bug where an invalid `commit_oid` was being sent to code scanning when a custom checkout path was being used. [#956](https://github.com/github/codeql-action/pull/956)

## 1.1.5 - 15 Mar 2022

- Update default CodeQL bundle version to 2.8.3.
- The CodeQL runner is now deprecated and no longer being released. For more information, see [CodeQL runner deprecation](https://github.blog/changelog/2021-09-21-codeql-runner-deprecation/).
- Fix two bugs that cause action failures with GHES 3.3 or earlier. [#978](https://github.com/github/codeql-action/pull/978)
  - Fix `not a permitted key` invalid requests with GHES 3.1 or earlier
  - Fix `RUNNER_ARCH environment variable must be set` errors with GHES 3.3 or earlier

## 1.1.4 - 07 Mar 2022

- Update default CodeQL bundle version to 2.8.2. [#950](https://github.com/github/codeql-action/pull/950)
- Fix a bug where old results can be uploaded if the languages in a repository change when using a non-ephemeral self-hosted runner. [#955](https://github.com/github/codeql-action/pull/955)

## 1.1.3 - 23 Feb 2022

- Fix a bug where the CLR traces can continue tracing even after tracing should be stopped. [#938](https://github.com/github/codeql-action/pull/938)

## 1.1.2 - 17 Feb 2022

- Due to potential issues for GHES 3.1–3.3 customers who are using recent versions of the CodeQL Action via GHES Connect, the CodeQL Action now uses Node.js v12 rather than Node.js v16. [#937](https://github.com/github/codeql-action/pull/937)

## 1.1.1 - 17 Feb 2022

- The CodeQL CLI versions up to and including version 2.4.4 are not compatible with the CodeQL Action 1.1.1 and later. The Action will emit an error if it detects that it is being used by an incompatible version of the CLI. [#931](https://github.com/github/codeql-action/pull/931)
- Update default CodeQL bundle version to 2.8.1. [#925](https://github.com/github/codeql-action/pull/925)

## 1.1.0 - 11 Feb 2022

- The CodeQL Action now uses Node.js v16. [#909](https://github.com/github/codeql-action/pull/909)
- Beware that the CodeQL build tracer in this release (and in all earlier releases) is incompatible with Windows 11 and Windows Server 2022. This incompatibility affects database extraction for compiled languages: cpp, csharp, go, and java. As a result, analyzing these languages with the `windows-latest` or `windows-2022` Actions virtual environments is currently unsupported. If you use any of these languages, please use the `windows-2019` Actions virtual environment or otherwise avoid these specific Windows versions until a new release fixes this incompatibility.

## 1.0.32 - 07 Feb 2022

- Add `sarif-id` as an output for the `upload-sarif` and `analyze` actions. [#889](https://github.com/github/codeql-action/pull/889)
- Add `ref` and `sha` inputs to the `analyze` action, which override the defaults provided by the GitHub Action context. [#889](https://github.com/github/codeql-action/pull/889)
- Update default CodeQL bundle version to 2.8.0. [#911](https://github.com/github/codeql-action/pull/911)

## 1.0.31 - 31 Jan 2022

- Remove `experimental` message when using custom CodeQL packages. [#888](https://github.com/github/codeql-action/pull/888)
- Add a better warning message stating that experimental features will be disabled if the workflow has been triggered by a pull request from a fork or the `security-events: write` permission is not present. [#882](https://github.com/github/codeql-action/pull/882)

## 1.0.30 - 24 Jan 2022

- Display a better error message when encountering a workflow that runs the `codeql-action/init` action multiple times. [#876](https://github.com/github/codeql-action/pull/876)
- Update default CodeQL bundle version to 2.7.6. [#877](https://github.com/github/codeql-action/pull/877)

## 1.0.29 - 21 Jan 2022

- The feature to wait for SARIF processing to complete after upload has been disabled by default due to a bug in its interaction with pull requests from forks.

## 1.0.28 - 18 Jan 2022

- Update default CodeQL bundle version to 2.7.5. [#866](https://github.com/github/codeql-action/pull/866)
- Fix a bug where SARIF files were failing upload due to an invalid test for unique categories. [#872](https://github.com/github/codeql-action/pull/872)

## 1.0.27 - 11 Jan 2022

- The `analyze` and `upload-sarif` actions will now wait up to 2 minutes for processing to complete after they have uploaded the results so they can report any processing errors that occurred. This behavior can be disabled by setting the `wait-for-processing` action input to `"false"`. [#855](https://github.com/github/codeql-action/pull/855)

## 1.0.26 - 10 Dec 2021

- Update default CodeQL bundle version to 2.7.3. [#842](https://github.com/github/codeql-action/pull/842)

## 1.0.25 - 06 Dec 2021

No user facing changes.

## 1.0.24 - 23 Nov 2021

- Update default CodeQL bundle version to 2.7.2. [#827](https://github.com/github/codeql-action/pull/827)

## 1.0.23 - 16 Nov 2021

- The `upload-sarif` action now allows multiple uploads in a single job, as long as they have different categories. [#801](https://github.com/github/codeql-action/pull/801)
- Update default CodeQL bundle version to 2.7.1. [#816](https://github.com/github/codeql-action/pull/816)

## 1.0.22 - 04 Nov 2021

- The `init` step of the Action now supports `ram` and `threads` inputs to limit resource use of CodeQL extractors. These inputs also serve as defaults to the subsequent `analyze` step, which finalizes the database and executes queries. [#738](https://github.com/github/codeql-action/pull/738)
- When used with CodeQL 2.7.1 or above, the Action now includes custom query help in the analysis results uploaded to GitHub code scanning, if available. To add help text for a custom query, create a Markdown file next to the `.ql` file containing the query, using the same base name but the file extension `.md`. [#804](https://github.com/github/codeql-action/pull/804)

## 1.0.21 - 28 Oct 2021

- Update default CodeQL bundle version to 2.7.0. [#795](https://github.com/github/codeql-action/pull/795)

## 1.0.20 - 25 Oct 2021

No user facing changes.

## 1.0.19 - 18 Oct 2021

No user facing changes.

## 1.0.18 - 08 Oct 2021

- Fixed a bug where some builds were no longer being traced correctly. [#766](https://github.com/github/codeql-action/pull/766)

## 1.0.17 - 07 Oct 2021

- Update default CodeQL bundle version to 2.6.3. [#761](https://github.com/github/codeql-action/pull/761)

## 1.0.16 - 05 Oct 2021

No user facing changes.

## 1.0.15 - 22 Sep 2021

- Update default CodeQL bundle version to 2.6.2. [#746](https://github.com/github/codeql-action/pull/746)

## 1.0.14 - 09 Sep 2021

- Update default CodeQL bundle version to 2.6.1. [#733](https://github.com/github/codeql-action/pull/733)

## 1.0.13 - 06 Sep 2021

- Update default CodeQL bundle version to 2.6.0. [#712](https://github.com/github/codeql-action/pull/712)
- Update baseline lines of code counter for python. All multi-line strings are counted as code. [#714](https://github.com/github/codeql-action/pull/714)
- Remove old baseline LoC injection [#715](https://github.com/github/codeql-action/pull/715)

## 1.0.12 - 16 Aug 2021

- Update README to include a sample permissions block. [#689](https://github.com/github/codeql-action/pull/689)

## 1.0.11 - 09 Aug 2021

- Update default CodeQL bundle version to 2.5.9. [#687](https://github.com/github/codeql-action/pull/687)

## 1.0.10 - 03 Aug 2021

- Fix an issue where a summary of diagnostics information from CodeQL was not output to the logs of the `analyze` step of the Action. [#672](https://github.com/github/codeql-action/pull/672)

## 1.0.9 - 02 Aug 2021

No user facing changes.

## 1.0.8 - 26 Jul 2021

- Update default CodeQL bundle version to 2.5.8. [#631](https://github.com/github/codeql-action/pull/631)

## 1.0.7 - 21 Jul 2021

No user facing changes.

## 1.0.6 - 19 Jul 2021

- The `init` step of the Action now supports a `source-root` input as a path to the root source-code directory. By default, the path is relative to `$GITHUB_WORKSPACE`. [#607](https://github.com/github/codeql-action/pull/607)
- The `init` step will now try to install a few Python tools needed by this Action when running on a self-hosted runner. [#616](https://github.com/github/codeql-action/pull/616)

## 1.0.5 - 12 Jul 2021

- The `analyze` step of the Action now supports a `skip-queries` option to merely build the CodeQL database without analyzing. This functionality is not present in the runner. Additionally, the step will no longer fail if it encounters a finalized database, and will instead continue with query execution. [#602](https://github.com/github/codeql-action/pull/602)
- Update the warning message when the baseline lines of code count is unavailable. [#608](https://github.com/github/codeql-action/pull/608)

## 1.0.4 - 28 Jun 2021

- Fix `RUNNER_TEMP environment variable must be set` when using runner. [#594](https://github.com/github/codeql-action/pull/594)
- Fix couting of lines of code for C# projects. [#586](https://github.com/github/codeql-action/pull/586)

## 1.0.3 - 23 Jun 2021

No user facing changes.

## 1.0.2 - 17 Jun 2021

- Fix out of memory in hash computation. [#550](https://github.com/github/codeql-action/pull/550)
- Clean up logging during analyze results. [#557](https://github.com/github/codeql-action/pull/557)
- Add `--finalize-dataset` to `database finalize` call, freeing up some disk space after database creation. [#558](https://github.com/github/codeql-action/pull/558)

## 1.0.1 - 07 Jun 2021

- Pass the `--sarif-group-rules-by-pack` argument to CodeQL CLI invocations that generate SARIF. This means the SARIF rule object for each query will now be found underneath its corresponding query pack in `runs[].tool.extensions`. [#546](https://github.com/github/codeql-action/pull/546)
- Output the location of CodeQL databases created in the analyze step. [#543](https://github.com/github/codeql-action/pull/543)

## 1.0.0 - 31 May 2021

- Add this changelog file. [#507](https://github.com/github/codeql-action/pull/507)
- Improve grouping of analysis logs. Add a new log group containing a summary of metrics and diagnostics, if they were produced by CodeQL builtin queries. [#515](https://github.com/github/codeql-action/pull/515)
- Add metrics and diagnostics summaries from custom query suites to the analysis summary log group. [#532](https://github.com/github/codeql-action/pull/532)<|MERGE_RESOLUTION|>--- conflicted
+++ resolved
@@ -2,11 +2,8 @@
 
 ## [UNRELEASED]
 
-<<<<<<< HEAD
 - Go is now analyzed in the same way as other compiled languages such as C/C++, C#, and Java. This completes the rollout of the feature described in [CodeQL Action version 2.1.27](#2127---06-oct-2022). As a result, the `CODEQL_EXTRACTOR_GO_BUILD_TRACING` environment variable, which was previously used to manually enable this behavior, is now deprecated. If your code scanning workflow uses this environment variable, we recommend that you remove it. Otherwise, you do not need to alter your code scanning workflows.
-=======
 - Update the ML-powered additional query pack for JavaScript to version 0.4.0.
->>>>>>> 7c9e85e2
 
 ## 2.1.31 - 04 Nov 2022
 
