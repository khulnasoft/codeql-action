# CodeQL Action Changelog

See the [releases page](https://github.com/github/codeql-action/releases) for the relevant changes to the CodeQL CLI and language packs.

Note that the only difference between `v2` and `v3` of the CodeQL Action is the node version they support, with `v3` running on node 20 while we continue to release `v2` to support running on node 16. For example `3.22.11` was the first `v3` release and is functionally identical to `2.22.11`. This approach ensures an easy way to track exactly which features are included in different versions, indicated by the minor and patch version numbers.

## [UNRELEASED]

<<<<<<< HEAD
- Update default CodeQL bundle version to 2.16.0. [#2073](https://github.com/github/codeql-action/pull/2073)
=======
- Change the retention period for uploaded debug artifacts to 7 days. Previously, this was whatever the repository default was. [#2079](https://github.com/github/codeql-action/pull/2079)
>>>>>>> 96531062

## 3.23.0 - 08 Jan 2024

- We are rolling out a feature in January 2024 that will disable Python dependency installation by default for all users. This improves the speed of analysis while having only a very minor impact on results. You can override this behavior by setting `CODEQL_ACTION_DISABLE_PYTHON_DEPENDENCY_INSTALLATION=false` in your workflow, however we plan to remove this ability in future versions of the CodeQL Action. [#2031](https://github.com/github/codeql-action/pull/2031)
- The CodeQL Action now requires CodeQL version 2.11.6 or later. For more information, see [the corresponding changelog entry for CodeQL Action version 2.22.7](#2227---16-nov-2023). [#2009](https://github.com/github/codeql-action/pull/2009)

## 3.22.12 - 22 Dec 2023

- Update default CodeQL bundle version to 2.15.5. [#2047](https://github.com/github/codeql-action/pull/2047)

## 3.22.11 - 13 Dec 2023

- [v3+ only] The CodeQL Action now runs on Node.js v20. [#2006](https://github.com/github/codeql-action/pull/2006)

## 2.22.10 - 12 Dec 2023

- Update default CodeQL bundle version to 2.15.4. [#2016](https://github.com/github/codeql-action/pull/2016)

## 2.22.9 - 07 Dec 2023

No user facing changes.

## 2.22.8 - 23 Nov 2023

- Update default CodeQL bundle version to 2.15.3. [#2001](https://github.com/github/codeql-action/pull/2001)

## 2.22.7 - 16 Nov 2023

- Add a deprecation warning for customers using CodeQL version 2.11.5 and earlier. These versions of CodeQL were discontinued on 8 November 2023 alongside GitHub Enterprise Server 3.7, and will be unsupported by CodeQL Action v2.23.0 and later. [#1993](https://github.com/github/codeql-action/pull/1993)
  - If you are using one of these versions, please update to CodeQL CLI version 2.11.6 or later. For instance, if you have specified a custom version of the CLI using the 'tools' input to the 'init' Action, you can remove this input to use the default version.
  - Alternatively, if you want to continue using a version of the CodeQL CLI between 2.10.5 and 2.11.5, you can replace `github/codeql-action/*@v2` by `github/codeql-action/*@v2.22.7` in your code scanning workflow to ensure you continue using this version of the CodeQL Action.

## 2.22.6 - 14 Nov 2023

- Customers running Python analysis on macOS using version 2.14.6 or earlier of the CodeQL CLI should upgrade to CodeQL CLI version 2.15.0 or later. If you do not wish to upgrade the CodeQL CLI, ensure that you are using Python version 3.11 or earlier, as CodeQL version 2.14.6 and earlier do not support Python 3.12. You can achieve this by adding a [`setup-python`](https://github.com/actions/setup-python) step to your code scanning workflow before the step that invokes `github/codeql-action/init`.
- Update default CodeQL bundle version to 2.15.2. [#1978](https://github.com/github/codeql-action/pull/1978)

## 2.22.5 - 27 Oct 2023

No user facing changes.

## 2.22.4 - 20 Oct 2023

- Update default CodeQL bundle version to 2.15.1. [#1953](https://github.com/github/codeql-action/pull/1953)
- Users will begin to see warnings on Node.js 16 deprecation in their Actions logs on code scanning runs starting October 23, 2023.
  - All code scanning workflows should continue to succeed regardless of the warning.
  - The team at GitHub maintaining the CodeQL Action is aware of the deprecation timeline and actively working on creating another version of the CodeQL Action, v3, that will bump us to Node 20.
  - For more information, and to communicate with the maintaining team, please use [this issue](https://github.com/github/codeql-action/issues/1959).

## 2.22.3 - 13 Oct 2023

- Provide an authentication token when downloading the CodeQL Bundle from the API of a GitHub Enterprise Server instance. [#1945](https://github.com/github/codeql-action/pull/1945)

## 2.22.2 - 12 Oct 2023

- Update default CodeQL bundle version to 2.15.0. [#1938](https://github.com/github/codeql-action/pull/1938)
- Improve the log output when an error occurs in an invocation of the CodeQL CLI. [#1927](https://github.com/github/codeql-action/pull/1927)

## 2.22.1 - 09 Oct 2023

- Add a workaround for Python 3.12, which is not supported in CodeQL CLI version 2.14.6 or earlier. If you are running an analysis on Windows and using Python 3.12 or later, the CodeQL Action will switch to running Python 3.11. In this case, if Python 3.11 is not found, then the workflow will fail. [#1928](https://github.com/github/codeql-action/pull/1928)

## 2.22.0 - 06 Oct 2023

- The CodeQL Action now requires CodeQL version 2.10.5 or later. For more information, see the corresponding changelog entry for CodeQL Action version 2.21.8. [#1907](https://github.com/github/codeql-action/pull/1907)
- The CodeQL Action no longer runs ML-powered queries. For more information, including details on our investment in AI-powered security technology, see ["CodeQL code scanning deprecates ML-powered alerts."](https://github.blog/changelog/2023-09-29-codeql-code-scanning-deprecates-ml-powered-alerts/) [#1910](https://github.com/github/codeql-action/pull/1910)
- Fix a bug which prevented tracing of projects using Go 1.21 and above on Linux. [#1909](https://github.com/github/codeql-action/pull/1909)

## 2.21.9 - 27 Sep 2023

- Update default CodeQL bundle version to 2.14.6. [#1897](https://github.com/github/codeql-action/pull/1897)
- We are rolling out a feature in October 2023 that will improve the success rate of C/C++ autobuild. [#1889](https://github.com/github/codeql-action/pull/1889)
- We are rolling out a feature in October 2023 that will provide specific file coverage information for C and C++, Java and Kotlin, and JavaScript and TypeScript. Currently file coverage information for each of these pairs of languages is grouped together. [#1903](https://github.com/github/codeql-action/pull/1903)
- Add a warning to help customers avoid inadvertently analyzing the same CodeQL language in multiple matrix jobs. [#1901](https://github.com/github/codeql-action/pull/1901)

## 2.21.8 - 19 Sep 2023

- Add a deprecation warning for customers using CodeQL version 2.10.4 and earlier. These versions of CodeQL were discontinued on 12 September 2023 alongside GitHub Enterprise Server 3.6, and will be unsupported by the next minor release of the CodeQL Action. [#1884](https://github.com/github/codeql-action/pull/1884)
  - If you are using one of these versions, please update to CodeQL CLI version 2.10.5 or later. For instance, if you have specified a custom version of the CLI using the 'tools' input to the 'init' Action, you can remove this input to use the default version.
  - Alternatively, if you want to continue using a version of the CodeQL CLI between 2.9.5 and 2.10.4, you can replace `github/codeql-action/*@v2` by `github/codeql-action/*@v2.21.7` in your code scanning workflow to ensure you continue using this version of the CodeQL Action.
- Enable the following language aliases when using CodeQL 2.14.4 and later: `c-cpp` for C/C++ analysis, `java-kotlin` for Java/Kotlin analysis, and `javascript-typescript` for JavaScript/TypeScript analysis. [#1883](https://github.com/github/codeql-action/pull/1883)

## 2.21.7 - 14 Sep 2023

- Update default CodeQL bundle version to 2.14.5. [#1882](https://github.com/github/codeql-action/pull/1882)

## 2.21.6 - 13 Sep 2023

- Better error message when there is a failure to determine the merge base of the code to analysis. [#1860](https://github.com/github/codeql-action/pull/1860)
- Improve the calculation of default amount of RAM used for query execution on GitHub Enterprise Server. This now reduces in proportion to the runner's total memory to better account for system memory usage, helping to avoid out-of-memory failures on larger runners. This feature is already available to GitHub.com users. [#1866](https://github.com/github/codeql-action/pull/1866)
- Enable improved file coverage information for GitHub Enterprise Server users. This feature is already available to GitHub.com users. [#1867](https://github.com/github/codeql-action/pull/1867)
- Update default CodeQL bundle version to 2.14.4. [#1873](https://github.com/github/codeql-action/pull/1873)

## 2.21.5 - 28 Aug 2023

- Update default CodeQL bundle version to 2.14.3. [#1845](https://github.com/github/codeql-action/pull/1845)
- Fixed a bug in CodeQL Action 2.21.3 onwards that affected beta support for [Project Lombok](https://projectlombok.org/) when analyzing Java. The environment variable `CODEQL_EXTRACTOR_JAVA_RUN_ANNOTATION_PROCESSORS` will now be respected if it was manually configured in the workflow. [#1844](https://github.com/github/codeql-action/pull/1844)
- Enable support for Kotlin 1.9.20 when running with CodeQL CLI v2.13.4 through v2.14.3. [#1853](https://github.com/github/codeql-action/pull/1853)

## 2.21.4 - 14 Aug 2023

- Update default CodeQL bundle version to 2.14.2. [#1831](https://github.com/github/codeql-action/pull/1831)
- Log a warning if the amount of available disk space runs low during a code scanning run. [#1825](https://github.com/github/codeql-action/pull/1825)
- When downloading CodeQL bundle version 2.13.4 and later, cache these bundles in the Actions tool cache using a simpler version number. [#1832](https://github.com/github/codeql-action/pull/1832)
- Fix an issue that first appeared in CodeQL Action v2.21.2 that prevented CodeQL invocations from being logged. [#1833](https://github.com/github/codeql-action/pull/1833)
- We are rolling out a feature in August 2023 that will improve the quality of file coverage information. [#1835](https://github.com/github/codeql-action/pull/1835)

## 2.21.3 - 08 Aug 2023

- We are rolling out a feature in August 2023 that will improve multi-threaded performance on larger runners. [#1817](https://github.com/github/codeql-action/pull/1817)
- We are rolling out a feature in August 2023 that adds beta support for [Project Lombok](https://projectlombok.org/) when analyzing Java. [#1809](https://github.com/github/codeql-action/pull/1809)
- Reduce disk space usage when downloading the CodeQL bundle. [#1820](https://github.com/github/codeql-action/pull/1820)

## 2.21.2 - 28 Jul 2023

- Update default CodeQL bundle version to 2.14.1. [#1797](https://github.com/github/codeql-action/pull/1797)
- Avoid duplicating the analysis summary within the logs. [#1811](https://github.com/github/codeql-action/pull/1811)

## 2.21.1 - 26 Jul 2023

- Improve the handling of fatal errors from the CodeQL CLI. [#1795](https://github.com/github/codeql-action/pull/1795)
- Add the `sarif-output` output to the analyze action that contains the path to the directory of the generated SARIF. [#1799](https://github.com/github/codeql-action/pull/1799)

## 2.21.0 - 19 Jul 2023

- CodeQL Action now requires CodeQL CLI 2.9.4 or later. For more information, see the corresponding changelog entry for CodeQL Action version 2.20.4. [#1724](https://github.com/github/codeql-action/pull/1724)

## 2.20.4 - 14 Jul 2023

- This is the last release of the Action that supports CodeQL CLI versions 2.8.5 to 2.9.3. These versions of the CodeQL CLI were deprecated on June 20, 2023 alongside GitHub Enterprise Server 3.5 and will not be supported by the next release of the CodeQL Action (2.21.0).
  - If you are using one of these versions, please update to CodeQL CLI version 2.9.4 or later. For instance, if you have specified a custom version of the CLI using the 'tools' input to the 'init' Action, you can remove this input to use the default version.
  - Alternatively, if you want to continue using a version of the CodeQL CLI between 2.8.5 and 2.9.3, you can replace 'github/codeql-action/*@v2' by 'github/codeql-action/*@v2.20.4' in your code scanning workflow to ensure you continue using this version of the CodeQL Action.
- We are rolling out a feature in July 2023 that will slightly reduce the default amount of RAM used for query execution, in proportion to the runner's total memory. This will help to avoid out-of-memory failures on larger runners. [#1760](https://github.com/github/codeql-action/pull/1760)
- Update default CodeQL bundle version to 2.14.0. [#1762](https://github.com/github/codeql-action/pull/1762)

## 2.20.3 - 06 Jul 2023

- Update default CodeQL bundle version to 2.13.5. [#1743](https://github.com/github/codeql-action/pull/1743)

## 2.20.2 - 03 Jul 2023

No user facing changes.

## 2.20.1 - 21 Jun 2023

- Update default CodeQL bundle version to 2.13.4. [#1721](https://github.com/github/codeql-action/pull/1721)
- Experimental: add a new `resolve-environment` action which attempts to infer a configuration for the build environment that is required to build a given project. Do not use this in production as it is part of an internal experiment and subject to change at any time.

## 2.20.0 - 13 Jun 2023

- Bump the version of the Action to 2.20.0. This ensures that users who received a Dependabot upgrade to [`cdcdbb5`](https://github.com/github/codeql-action/commit/cdcdbb579706841c47f7063dda365e292e5cad7a), which was mistakenly marked as Action version 2.13.4, continue to receive updates to the CodeQL Action. Full details in [#1729](https://github.com/github/codeql-action/pull/1729)

## 2.3.6 - 01 Jun 2023

- Update default CodeQL bundle version to 2.13.3. [#1698](https://github.com/github/codeql-action/pull/1698)

## 2.3.5 - 25 May 2023

- Allow invalid URIs to be used as values to `artifactLocation.uri` properties. This reverses a change from [#1668](https://github.com/github/codeql-action/pull/1668) that inadvertently led to stricter validation of some URI values. [#1705](https://github.com/github/codeql-action/pull/1705)
- Gracefully handle invalid URIs when fingerprinting. [#1694](https://github.com/github/codeql-action/pull/1694)

## 2.3.4 - 24 May 2023

- Updated the SARIF 2.1.0 JSON schema file to the latest from [oasis-tcs/sarif-spec](https://github.com/oasis-tcs/sarif-spec/blob/123e95847b13fbdd4cbe2120fa5e33355d4a042b/Schemata/sarif-schema-2.1.0.json). [#1668](https://github.com/github/codeql-action/pull/1668)
- We are rolling out a feature in May 2023 that will disable Python dependency installation for new users of the CodeQL Action. This improves the speed of analysis while having only a very minor impact on results. [#1676](https://github.com/github/codeql-action/pull/1676)
- We are improving the way that [CodeQL bundles](https://github.com/github/codeql-action/releases) are tagged to make it possible to easily identify bundles by their CodeQL semantic version. [#1682](https://github.com/github/codeql-action/pull/1682)
  - As of CodeQL CLI 2.13.4, CodeQL bundles will be tagged using semantic versions, for example `codeql-bundle-v2.13.4`, instead of timestamps, like `codeql-bundle-20230615`.
  - This change does not affect the majority of workflows, and we will not be changing tags for existing bundle releases.
  - Some workflows with custom logic that depends on the specific format of the CodeQL bundle tag may need to be updated. For example, if your workflow matches CodeQL bundle tag names against a `codeql-bundle-yyyymmdd` pattern, you should update it to also recognize `codeql-bundle-vx.y.z` tags.
- Remove the requirement for `on.push` and `on.pull_request` to trigger on the same branches. [#1675](https://github.com/github/codeql-action/pull/1675)

## 2.3.3 - 04 May 2023

- Update default CodeQL bundle version to 2.13.1. [#1664](https://github.com/github/codeql-action/pull/1664)
- You can now configure CodeQL within your code scanning workflow by passing a `config` input to the `init` Action. See [Using a custom configuration file](https://aka.ms/code-scanning-docs/config-file) for more information about configuring code scanning. [#1590](https://github.com/github/codeql-action/pull/1590)

## 2.3.2 - 27 Apr 2023

No user facing changes.

## 2.3.1 - 26 Apr 2023

No user facing changes.

## 2.3.0 - 21 Apr 2023

- Update default CodeQL bundle version to 2.13.0. [#1649](https://github.com/github/codeql-action/pull/1649)
- Bump the minimum CodeQL bundle version to 2.8.5. [#1618](https://github.com/github/codeql-action/pull/1618)

## 2.2.12 - 13 Apr 2023

- Include the value of the `GITHUB_RUN_ATTEMPT` environment variable in the telemetry sent to GitHub. [#1640](https://github.com/github/codeql-action/pull/1640)
- Improve the ease of debugging failed runs configured using [default setup](https://docs.github.com/en/code-security/code-scanning/automatically-scanning-your-code-for-vulnerabilities-and-errors/configuring-code-scanning-for-a-repository#configuring-code-scanning-automatically). The CodeQL Action will now upload diagnostic information to Code Scanning from failed runs configured using default setup. You can view this diagnostic information on the [tool status page](https://docs.github.com/en/code-security/code-scanning/automatically-scanning-your-code-for-vulnerabilities-and-errors/about-the-tool-status-page). [#1619](https://github.com/github/codeql-action/pull/1619)

## 2.2.11 - 06 Apr 2023

No user facing changes.

## 2.2.10 - 05 Apr 2023

- Update default CodeQL bundle version to 2.12.6. [#1629](https://github.com/github/codeql-action/pull/1629)

## 2.2.9 - 27 Mar 2023

- Customers post-processing the SARIF output of the `analyze` Action before uploading it to Code Scanning will benefit from an improved debugging experience. [#1598](https://github.com/github/codeql-action/pull/1598)
  - The CodeQL Action will now upload a SARIF file with debugging information to Code Scanning on failed runs for customers using `upload: false`. Previously, this was only available for customers using the default value of the `upload` input.
  - The `upload` input to the `analyze` Action now accepts the following values:
    - `always` is the default value, which uploads the SARIF file to Code Scanning for successful and failed runs.
    - `failure-only` is recommended for customers post-processing the SARIF file before uploading it to Code Scanning. This option uploads debugging information to Code Scanning for failed runs to improve the debugging experience.
    - `never` avoids uploading the SARIF file to Code Scanning even if the code scanning run fails. This is not recommended for external users since it complicates debugging.
    - The legacy `true` and `false` options will be interpreted as `always` and `failure-only` respectively.

## 2.2.8 - 22 Mar 2023

- Update default CodeQL bundle version to 2.12.5. [#1585](https://github.com/github/codeql-action/pull/1585)

## 2.2.7 - 15 Mar 2023

No user facing changes.

## 2.2.6 - 10 Mar 2023

- Update default CodeQL bundle version to 2.12.4. [#1561](https://github.com/github/codeql-action/pull/1561)

## 2.2.5 - 24 Feb 2023

- Update default CodeQL bundle version to 2.12.3. [#1543](https://github.com/github/codeql-action/pull/1543)

## 2.2.4 - 10 Feb 2023

No user facing changes.

## 2.2.3 - 08 Feb 2023

- Update default CodeQL bundle version to 2.12.2. [#1518](https://github.com/github/codeql-action/pull/1518)

## 2.2.2 - 06 Feb 2023

- Fix an issue where customers using the CodeQL Action with the [CodeQL Action sync tool](https://docs.github.com/en/enterprise-server@3.7/admin/code-security/managing-github-advanced-security-for-your-enterprise/configuring-code-scanning-for-your-appliance#configuring-codeql-analysis-on-a-server-without-internet-access) would not be able to obtain the CodeQL tools. [#1517](https://github.com/github/codeql-action/pull/1517)

## 2.2.1 - 27 Jan 2023

No user facing changes.

## 2.2.0 - 26 Jan 2023

- Improve stability when choosing the default version of CodeQL to use in code scanning workflow runs on Actions on GitHub.com. [#1475](https://github.com/github/codeql-action/pull/1475)
  - This change addresses customer reports of code scanning alerts on GitHub.com being closed and reopened during the rollout of new versions of CodeQL in the GitHub Actions [runner images](https://github.com/actions/runner-images).
  - **No change is required for the majority of workflows**, including:
    - Workflows on GitHub.com hosted runners using the latest version (`v2`) of the CodeQL Action.
    - Workflows on GitHub.com hosted runners that are pinned to specific versions of the CodeQL Action from `v2.2.0` onwards.
    - Workflows on GitHub Enterprise Server.
  - **A change may be required** for workflows on GitHub.com hosted runners that are pinned to specific versions of the CodeQL Action before `v2.2.0` (e.g. `v2.1.32`):
    - Previously, these workflows would obtain the latest version of CodeQL from the Actions runner image.
    - Now, these workflows will download an older, compatible version of CodeQL from GitHub Releases. To use this older version, no change is required. To use the newest version of CodeQL, please update your workflows to reference the latest version of the CodeQL Action (`v2`).
  - **Internal changes**
    - These changes will not affect the majority of code scanning workflows. Continue reading only if your workflow uses [@actions/tool-cache](https://github.com/actions/toolkit/tree/main/packages/tool-cache) or relies on the precise location of CodeQL within the Actions tool cache.
    - The tool cache now contains **two** recent CodeQL versions (previously **one**).
    - Each CodeQL version is located under a directory named after the release date and version number, e.g. CodeQL 2.11.6 is now located under `CodeQL/2.11.6-20221211/x64/codeql` (previously `CodeQL/0.0.0-20221211/x64/codeql`).
- The maximum number of [SARIF runs](https://docs.github.com/en/code-security/code-scanning/integrating-with-code-scanning/sarif-support-for-code-scanning#run-object) per file has been increased from 15 to 20 for users uploading SARIF files to GitHub.com. This change will help ensure that Code Scanning can process SARIF files generated by third-party tools that have many runs. See the [GitHub API documentation](https://docs.github.com/en/rest/code-scanning#upload-an-analysis-as-sarif-data) for a list of all the limits around uploading SARIF. This change will be released to GitHub Enterprise Server as part of GHES 3.9.
- Update default CodeQL bundle version to 2.12.1. [#1498](https://github.com/github/codeql-action/pull/1498)
- Fix a bug that forced the `init` Action to run for at least two minutes on JavaScript. [#1494](https://github.com/github/codeql-action/pull/1494)

## 2.1.39 - 18 Jan 2023

- CodeQL Action v1 is now deprecated, and is no longer updated or supported. For better performance, improved security, and new features, upgrade to v2. For more information, see [this changelog post](https://github.blog/changelog/2023-01-18-code-scanning-codeql-action-v1-is-now-deprecated/). [#1467](https://github.com/github/codeql-action/pull/1466)
- Python automatic dependency installation will no longer fail for projects using Poetry that specify `virtualenvs.options.no-pip = true` in their `poetry.toml`. [#1431](https://github.com/github/codeql-action/pull/1431)
- Avoid printing a stack trace and error message when the action fails to find the SHA at the
  current directory. This will happen in several non-error states and so we now avoid cluttering the
  log with this message. [#1485](https://github.com/github/codeql-action/pull/1485)

## 2.1.38 - 12 Jan 2023

- Update default CodeQL bundle version to 2.12.0. [#1466](https://github.com/github/codeql-action/pull/1466)

## 2.1.37 - 14 Dec 2022

- Update default CodeQL bundle version to 2.11.6. [#1433](https://github.com/github/codeql-action/pull/1433)

## 2.1.36 - 08 Dec 2022

- Update default CodeQL bundle version to 2.11.5. [#1412](https://github.com/github/codeql-action/pull/1412)
- Add a step that tries to upload a SARIF file for the workflow run when that workflow run fails. This will help better surface failed code scanning workflow runs. [#1393](https://github.com/github/codeql-action/pull/1393)
- Python automatic dependency installation will no longer consider dependency code installed in venv as user-written, for projects using Poetry that specify `virtualenvs.in-project = true` in their `poetry.toml`. [#1419](https://github.com/github/codeql-action/pull/1419)

## 2.1.35 - 01 Dec 2022

No user facing changes.

## 2.1.34 - 25 Nov 2022

- Update default CodeQL bundle version to 2.11.4. [#1391](https://github.com/github/codeql-action/pull/1391)
- Fixed a bug where some the `init` action and the `analyze` action would have different sets of experimental feature flags enabled. [#1384](https://github.com/github/codeql-action/pull/1384)

## 2.1.33 - 16 Nov 2022

- Go is now analyzed in the same way as other compiled languages such as C/C++, C#, and Java. This completes the rollout of the feature described in [CodeQL Action version 2.1.27](#2127---06-oct-2022). [#1322](https://github.com/github/codeql-action/pull/1322)
- Bump the minimum CodeQL bundle version to 2.6.3. [#1358](https://github.com/github/codeql-action/pull/1358)

## 2.1.32 - 14 Nov 2022

- Update default CodeQL bundle version to 2.11.3. [#1348](https://github.com/github/codeql-action/pull/1348)
- Update the ML-powered additional query pack for JavaScript to version 0.4.0. [#1351](https://github.com/github/codeql-action/pull/1351)

## 2.1.31 - 04 Nov 2022

- The `rb/weak-cryptographic-algorithm` Ruby query has been updated to no longer report uses of hash functions such as `MD5` and `SHA1` even if they are known to be weak. These hash algorithms are used very often in non-sensitive contexts, making the query too imprecise in practice. For more information, see the corresponding change in the [github/codeql repository](https://github.com/github/codeql/pull/11129). [#1344](https://github.com/github/codeql-action/pull/1344)

## 2.1.30 - 02 Nov 2022

- Improve the error message when using CodeQL bundle version 2.7.2 and earlier in a workflow that runs on a runner image such as `ubuntu-22.04` that uses glibc version 2.34 and later. [#1334](https://github.com/github/codeql-action/pull/1334)

## 2.1.29 - 26 Oct 2022

- Update default CodeQL bundle version to 2.11.2. [#1320](https://github.com/github/codeql-action/pull/1320)

## 2.1.28 - 18 Oct 2022

- Update default CodeQL bundle version to 2.11.1. [#1294](https://github.com/github/codeql-action/pull/1294)
- Replace uses of GitHub Actions command `set-output` because it is now deprecated. See more information in the [GitHub Changelog](https://github.blog/changelog/2022-10-11-github-actions-deprecating-save-state-and-set-output-commands/). [#1301](https://github.com/github/codeql-action/pull/1301)

## 2.1.27 - 06 Oct 2022

- We are rolling out a feature of the CodeQL Action in October 2022 that changes the way that Go code is analyzed to be more consistent with other compiled languages like C/C++, C#, and Java. You do not need to alter your code scanning workflows. If you encounter any problems, please [file an issue](https://github.com/github/codeql-action/issues) or open a private ticket with GitHub Support and request an escalation to engineering.

## 2.1.26 - 29 Sep 2022

- Update default CodeQL bundle version to 2.11.0. [#1267](https://github.com/github/codeql-action/pull/1267)

## 2.1.25 - 21 Sep 2022

- We will soon be rolling out a feature of the CodeQL Action that stores some information used to make future runs faster in the GitHub Actions cache. Initially, this will only be enabled on JavaScript repositories, but we plan to add more languages to this soon. The new feature can be disabled by passing the `trap-caching: false` option to your workflow's `init` step, for example if you are already using the GitHub Actions cache for a different purpose and are near the storage limit for it.
- Add support for Python automatic dependency installation with Poetry 1.2 [#1258](https://github.com/github/codeql-action/pull/1258)

## 2.1.24 - 16 Sep 2022

No user facing changes.

## 2.1.23 - 14 Sep 2022

- Allow CodeQL packs to be downloaded from GitHub Enterprise Server instances, using the new `registries` input for the `init` action.  [#1221](https://github.com/github/codeql-action/pull/1221)
- Update default CodeQL bundle version to 2.10.5. [#1240](https://github.com/github/codeql-action/pull/1240)

## 2.1.22 - 01 Sep 2022

- Downloading CodeQL packs has been moved to the `init` step. Previously, CodeQL packs were downloaded during the `analyze` step. [#1218](https://github.com/github/codeql-action/pull/1218)
- Update default CodeQL bundle version to 2.10.4. [#1224](https://github.com/github/codeql-action/pull/1224)
- The newly released [Poetry 1.2](https://python-poetry.org/blog/announcing-poetry-1.2.0) is not yet supported. In the most common case where the CodeQL Action is automatically installing Python dependencies, it will continue to install and use Poetry 1.1 on its own. However, in certain cases such as with self-hosted runners, you may need to ensure Poetry 1.1 is installed yourself.

## 2.1.21 - 25 Aug 2022

- Improve error messages when the code scanning configuration file includes an invalid `queries` block or an invalid `query-filters` block. [#1208](https://github.com/github/codeql-action/pull/1208)
- Fix a bug where Go build tracing could fail on Windows. [#1209](https://github.com/github/codeql-action/pull/1209)

## 2.1.20 - 22 Aug 2022

No user facing changes.

## 2.1.19 - 17 Aug 2022

- Add the ability to filter queries from a code scanning run by using the `query-filters` option in the code scanning configuration file. [#1098](https://github.com/github/codeql-action/pull/1098)
- In debug mode, debug artifacts are now uploaded even if a step in the Actions workflow fails. [#1159](https://github.com/github/codeql-action/pull/1159)
- Update default CodeQL bundle version to 2.10.3. [#1178](https://github.com/github/codeql-action/pull/1178)
- The combination of python2 and Pipenv is no longer supported. [#1181](https://github.com/github/codeql-action/pull/1181)

## 2.1.18 - 03 Aug 2022

- Update default CodeQL bundle version to 2.10.2.  [#1156](https://github.com/github/codeql-action/pull/1156)

## 2.1.17 - 28 Jul 2022

- Update default CodeQL bundle version to 2.10.1.  [#1143](https://github.com/github/codeql-action/pull/1143)

## 2.1.16 - 13 Jul 2022

- You can now quickly debug a job that uses the CodeQL Action by re-running the job from the GitHub UI and selecting the "Enable debug logging" option. [#1132](https://github.com/github/codeql-action/pull/1132)
- You can now see diagnostic messages produced by the analysis in the logs of the `analyze` Action by enabling debug mode. To enable debug mode, pass `debug: true` to the `init` Action, or [enable step debug logging](https://docs.github.com/en/actions/monitoring-and-troubleshooting-workflows/enabling-debug-logging#enabling-step-debug-logging). This feature is available for CodeQL CLI version 2.10.0 and later. [#1133](https://github.com/github/codeql-action/pull/1133)

## 2.1.15 - 28 Jun 2022

- CodeQL query packs listed in the `packs` configuration field will be skipped if their target language is not being analyzed in the current Actions job. Previously, this would throw an error. [#1116](https://github.com/github/codeql-action/pull/1116)
- The combination of python2 and poetry is no longer supported. See <https://github.com/actions/setup-python/issues/374> for more details. [#1124](https://github.com/github/codeql-action/pull/1124)
- Update default CodeQL bundle version to 2.10.0. [#1123](https://github.com/github/codeql-action/pull/1123)

## 2.1.14 - 22 Jun 2022

No user facing changes.

## 2.1.13 - 21 Jun 2022

- Update default CodeQL bundle version to 2.9.4. [#1100](https://github.com/github/codeql-action/pull/1100)

## 2.1.12 - 01 Jun 2022

- Update default CodeQL bundle version to 2.9.3. [#1084](https://github.com/github/codeql-action/pull/1084)

## 2.1.11 - 17 May 2022

- Update default CodeQL bundle version to 2.9.2. [#1074](https://github.com/github/codeql-action/pull/1074)

## 2.1.10 - 10 May 2022

- Update default CodeQL bundle version to 2.9.1. [#1056](https://github.com/github/codeql-action/pull/1056)
- When `wait-for-processing` is enabled, the workflow will now fail if there were any errors that occurred during processing of the analysis results.

## 2.1.9 - 27 Apr 2022

- Add `working-directory` input to the `autobuild` action. [#1024](https://github.com/github/codeql-action/pull/1024)
- The `analyze` and `upload-sarif` actions will now wait up to 2 minutes for processing to complete after they have uploaded the results so they can report any processing errors that occurred. This behavior can be disabled by setting the `wait-for-processing` action input to `"false"`. [#1007](https://github.com/github/codeql-action/pull/1007)
- Update default CodeQL bundle version to 2.9.0.
- Fix a bug where [status reporting fails on Windows](https://github.com/github/codeql-action/issues/1041). [#1042](https://github.com/github/codeql-action/pull/1042)

## 2.1.8 - 08 Apr 2022

- Update default CodeQL bundle version to 2.8.5. [#1014](https://github.com/github/codeql-action/pull/1014)
- Fix error where the init action would fail due to a GitHub API request that was taking too long to complete [#1025](https://github.com/github/codeql-action/pull/1025)

## 2.1.7 - 05 Apr 2022

- A bug where additional queries specified in the workflow file would sometimes not be respected has been fixed. [#1018](https://github.com/github/codeql-action/pull/1018)

## 2.1.6 - 30 Mar 2022

- [v2+ only] The CodeQL Action now runs on Node.js v16. [#1000](https://github.com/github/codeql-action/pull/1000)
- Update default CodeQL bundle version to 2.8.4. [#990](https://github.com/github/codeql-action/pull/990)
- Fix a bug where an invalid `commit_oid` was being sent to code scanning when a custom checkout path was being used. [#956](https://github.com/github/codeql-action/pull/956)

## 1.1.5 - 15 Mar 2022

- Update default CodeQL bundle version to 2.8.3.
- The CodeQL runner is now deprecated and no longer being released. For more information, see [CodeQL runner deprecation](https://github.blog/changelog/2021-09-21-codeql-runner-deprecation/).
- Fix two bugs that cause action failures with GHES 3.3 or earlier. [#978](https://github.com/github/codeql-action/pull/978)
  - Fix `not a permitted key` invalid requests with GHES 3.1 or earlier
  - Fix `RUNNER_ARCH environment variable must be set` errors with GHES 3.3 or earlier

## 1.1.4 - 07 Mar 2022

- Update default CodeQL bundle version to 2.8.2. [#950](https://github.com/github/codeql-action/pull/950)
- Fix a bug where old results can be uploaded if the languages in a repository change when using a non-ephemeral self-hosted runner. [#955](https://github.com/github/codeql-action/pull/955)

## 1.1.3 - 23 Feb 2022

- Fix a bug where the CLR traces can continue tracing even after tracing should be stopped. [#938](https://github.com/github/codeql-action/pull/938)

## 1.1.2 - 17 Feb 2022

- Due to potential issues for GHES 3.1–3.3 customers who are using recent versions of the CodeQL Action via GHES Connect, the CodeQL Action now uses Node.js v12 rather than Node.js v16. [#937](https://github.com/github/codeql-action/pull/937)

## 1.1.1 - 17 Feb 2022

- The CodeQL CLI versions up to and including version 2.4.4 are not compatible with the CodeQL Action 1.1.1 and later. The Action will emit an error if it detects that it is being used by an incompatible version of the CLI. [#931](https://github.com/github/codeql-action/pull/931)
- Update default CodeQL bundle version to 2.8.1. [#925](https://github.com/github/codeql-action/pull/925)

## 1.1.0 - 11 Feb 2022

- The CodeQL Action now uses Node.js v16. [#909](https://github.com/github/codeql-action/pull/909)
- Beware that the CodeQL build tracer in this release (and in all earlier releases) is incompatible with Windows 11 and Windows Server 2022. This incompatibility affects database extraction for compiled languages: cpp, csharp, go, and java. As a result, analyzing these languages with the `windows-latest` or `windows-2022` Actions virtual environments is currently unsupported. If you use any of these languages, please use the `windows-2019` Actions virtual environment or otherwise avoid these specific Windows versions until a new release fixes this incompatibility.

## 1.0.32 - 07 Feb 2022

- Add `sarif-id` as an output for the `upload-sarif` and `analyze` actions. [#889](https://github.com/github/codeql-action/pull/889)
- Add `ref` and `sha` inputs to the `analyze` action, which override the defaults provided by the GitHub Action context. [#889](https://github.com/github/codeql-action/pull/889)
- Update default CodeQL bundle version to 2.8.0. [#911](https://github.com/github/codeql-action/pull/911)

## 1.0.31 - 31 Jan 2022

- Remove `experimental` message when using custom CodeQL packages. [#888](https://github.com/github/codeql-action/pull/888)
- Add a better warning message stating that experimental features will be disabled if the workflow has been triggered by a pull request from a fork or the `security-events: write` permission is not present. [#882](https://github.com/github/codeql-action/pull/882)

## 1.0.30 - 24 Jan 2022

- Display a better error message when encountering a workflow that runs the `codeql-action/init` action multiple times. [#876](https://github.com/github/codeql-action/pull/876)
- Update default CodeQL bundle version to 2.7.6. [#877](https://github.com/github/codeql-action/pull/877)

## 1.0.29 - 21 Jan 2022

- The feature to wait for SARIF processing to complete after upload has been disabled by default due to a bug in its interaction with pull requests from forks.

## 1.0.28 - 18 Jan 2022

- Update default CodeQL bundle version to 2.7.5. [#866](https://github.com/github/codeql-action/pull/866)
- Fix a bug where SARIF files were failing upload due to an invalid test for unique categories. [#872](https://github.com/github/codeql-action/pull/872)

## 1.0.27 - 11 Jan 2022

- The `analyze` and `upload-sarif` actions will now wait up to 2 minutes for processing to complete after they have uploaded the results so they can report any processing errors that occurred. This behavior can be disabled by setting the `wait-for-processing` action input to `"false"`. [#855](https://github.com/github/codeql-action/pull/855)

## 1.0.26 - 10 Dec 2021

- Update default CodeQL bundle version to 2.7.3. [#842](https://github.com/github/codeql-action/pull/842)

## 1.0.25 - 06 Dec 2021

No user facing changes.

## 1.0.24 - 23 Nov 2021

- Update default CodeQL bundle version to 2.7.2. [#827](https://github.com/github/codeql-action/pull/827)

## 1.0.23 - 16 Nov 2021

- The `upload-sarif` action now allows multiple uploads in a single job, as long as they have different categories. [#801](https://github.com/github/codeql-action/pull/801)
- Update default CodeQL bundle version to 2.7.1. [#816](https://github.com/github/codeql-action/pull/816)

## 1.0.22 - 04 Nov 2021

- The `init` step of the Action now supports `ram` and `threads` inputs to limit resource use of CodeQL extractors. These inputs also serve as defaults to the subsequent `analyze` step, which finalizes the database and executes queries. [#738](https://github.com/github/codeql-action/pull/738)
- When used with CodeQL 2.7.1 or above, the Action now includes custom query help in the analysis results uploaded to GitHub code scanning, if available. To add help text for a custom query, create a Markdown file next to the `.ql` file containing the query, using the same base name but the file extension `.md`. [#804](https://github.com/github/codeql-action/pull/804)

## 1.0.21 - 28 Oct 2021

- Update default CodeQL bundle version to 2.7.0. [#795](https://github.com/github/codeql-action/pull/795)

## 1.0.20 - 25 Oct 2021

No user facing changes.

## 1.0.19 - 18 Oct 2021

No user facing changes.

## 1.0.18 - 08 Oct 2021

- Fixed a bug where some builds were no longer being traced correctly. [#766](https://github.com/github/codeql-action/pull/766)

## 1.0.17 - 07 Oct 2021

- Update default CodeQL bundle version to 2.6.3. [#761](https://github.com/github/codeql-action/pull/761)

## 1.0.16 - 05 Oct 2021

No user facing changes.

## 1.0.15 - 22 Sep 2021

- Update default CodeQL bundle version to 2.6.2. [#746](https://github.com/github/codeql-action/pull/746)

## 1.0.14 - 09 Sep 2021

- Update default CodeQL bundle version to 2.6.1. [#733](https://github.com/github/codeql-action/pull/733)

## 1.0.13 - 06 Sep 2021

- Update default CodeQL bundle version to 2.6.0. [#712](https://github.com/github/codeql-action/pull/712)
- Update baseline lines of code counter for python. All multi-line strings are counted as code. [#714](https://github.com/github/codeql-action/pull/714)
- Remove old baseline LoC injection [#715](https://github.com/github/codeql-action/pull/715)

## 1.0.12 - 16 Aug 2021

- Update README to include a sample permissions block. [#689](https://github.com/github/codeql-action/pull/689)

## 1.0.11 - 09 Aug 2021

- Update default CodeQL bundle version to 2.5.9. [#687](https://github.com/github/codeql-action/pull/687)

## 1.0.10 - 03 Aug 2021

- Fix an issue where a summary of diagnostics information from CodeQL was not output to the logs of the `analyze` step of the Action. [#672](https://github.com/github/codeql-action/pull/672)

## 1.0.9 - 02 Aug 2021

No user facing changes.

## 1.0.8 - 26 Jul 2021

- Update default CodeQL bundle version to 2.5.8. [#631](https://github.com/github/codeql-action/pull/631)

## 1.0.7 - 21 Jul 2021

No user facing changes.

## 1.0.6 - 19 Jul 2021

- The `init` step of the Action now supports a `source-root` input as a path to the root source-code directory. By default, the path is relative to `$GITHUB_WORKSPACE`. [#607](https://github.com/github/codeql-action/pull/607)
- The `init` step will now try to install a few Python tools needed by this Action when running on a self-hosted runner. [#616](https://github.com/github/codeql-action/pull/616)

## 1.0.5 - 12 Jul 2021

- The `analyze` step of the Action now supports a `skip-queries` option to merely build the CodeQL database without analyzing. This functionality is not present in the runner. Additionally, the step will no longer fail if it encounters a finalized database, and will instead continue with query execution. [#602](https://github.com/github/codeql-action/pull/602)
- Update the warning message when the baseline lines of code count is unavailable. [#608](https://github.com/github/codeql-action/pull/608)

## 1.0.4 - 28 Jun 2021

- Fix `RUNNER_TEMP environment variable must be set` when using runner. [#594](https://github.com/github/codeql-action/pull/594)
- Fix counting of lines of code for C# projects. [#586](https://github.com/github/codeql-action/pull/586)

## 1.0.3 - 23 Jun 2021

No user facing changes.

## 1.0.2 - 17 Jun 2021

- Fix out of memory in hash computation. [#550](https://github.com/github/codeql-action/pull/550)
- Clean up logging during analyze results. [#557](https://github.com/github/codeql-action/pull/557)
- Add `--finalize-dataset` to `database finalize` call, freeing up some disk space after database creation. [#558](https://github.com/github/codeql-action/pull/558)

## 1.0.1 - 07 Jun 2021

- Pass the `--sarif-group-rules-by-pack` argument to CodeQL CLI invocations that generate SARIF. This means the SARIF rule object for each query will now be found underneath its corresponding query pack in `runs[].tool.extensions`. [#546](https://github.com/github/codeql-action/pull/546)
- Output the location of CodeQL databases created in the analyze step. [#543](https://github.com/github/codeql-action/pull/543)

## 1.0.0 - 31 May 2021

- Add this changelog file. [#507](https://github.com/github/codeql-action/pull/507)
- Improve grouping of analysis logs. Add a new log group containing a summary of metrics and diagnostics, if they were produced by CodeQL builtin queries. [#515](https://github.com/github/codeql-action/pull/515)
- Add metrics and diagnostics summaries from custom query suites to the analysis summary log group. [#532](https://github.com/github/codeql-action/pull/532)<|MERGE_RESOLUTION|>--- conflicted
+++ resolved
@@ -6,11 +6,8 @@
 
 ## [UNRELEASED]
 
-<<<<<<< HEAD
 - Update default CodeQL bundle version to 2.16.0. [#2073](https://github.com/github/codeql-action/pull/2073)
-=======
 - Change the retention period for uploaded debug artifacts to 7 days. Previously, this was whatever the repository default was. [#2079](https://github.com/github/codeql-action/pull/2079)
->>>>>>> 96531062
 
 ## 3.23.0 - 08 Jan 2024
 
