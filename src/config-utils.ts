import * as fs from "fs";
import * as path from "path";

import * as yaml from "js-yaml";
import * as semver from "semver";

import * as api from "./api-client";
import {
  CodeQL,
  CODEQL_VERSION_ML_POWERED_QUERIES,
  CODEQL_VERSION_ML_POWERED_QUERIES_WINDOWS,
  ResolveQueriesOutput,
} from "./codeql";
import * as externalQueries from "./external-queries";
import { FeatureFlag, FeatureFlags } from "./feature-flags";
import { Language, parseLanguage } from "./languages";
import { Logger } from "./logging";
import { RepositoryNwo } from "./repository";
import { downloadTrapCaches } from "./trap-caching";
import {
  codeQlVersionAbove,
  getMlPoweredJsQueriesPack,
  GitHubVersion,
  ML_POWERED_JS_QUERIES_PACK_NAME,
} from "./util";

// Property names from the user-supplied config file.
const NAME_PROPERTY = "name";
const DISABLE_DEFAULT_QUERIES_PROPERTY = "disable-default-queries";
const QUERIES_PROPERTY = "queries";
const QUERIES_USES_PROPERTY = "uses";
const PATHS_IGNORE_PROPERTY = "paths-ignore";
const PATHS_PROPERTY = "paths";
const PACKS_PROPERTY = "packs";

/**
 * Format of the config file supplied by the user.
 */
export interface UserConfig {
  name?: string;
  "disable-default-queries"?: boolean;
  queries?: Array<{
    name?: string;
    uses: string;
  }>;
  "paths-ignore"?: string[];
  paths?: string[];

  // If this is a multi-language analysis, then the packages must be split by
  // language. If this is a single language analysis, then no split by
  // language is necessary.
  packs?: Record<string, string[]> | string[];

  // Set of query filters to include and exclude extra queries based on
  // codeql query suite `include` and `exclude` properties
  "query-filters"?: QueryFilter[];
}

export type QueryFilter = ExcludeQueryFilter | IncludeQueryFilter;

interface ExcludeQueryFilter {
  exclude: Record<string, string[] | string>;
}

interface IncludeQueryFilter {
  include: Record<string, string[] | string>;
}

export type QuerySuitePackEntry = {
  version?: string;
} & (
  | {
      qlpack: string;
    }
  | {
      from?: string;
      query?: string;
      queries?: string;
      apply?: string;
    }
);

export type QuerySuiteEntry = QuerySuitePackEntry | QueryFilter;

/**
 * Lists of query files for each language.
 * Will only contain .ql files and not other kinds of files,
 * and all file paths will be absolute.
 *
 * The queries are split between ones from a builtin suite
 * and custom queries from unknown locations. This allows us to treat
 * them separately if we want to, for example to measure performance.
 */
type Queries = {
  [language: string]: {
    /** Queries from one of the builtin suites */
    builtin: string[];

    /** Custom queries, from a non-standard location */
    custom: QueriesWithSearchPath[];
  };
};

/**
 * Contains some information about a user-defined query.
 */
export interface QueriesWithSearchPath {
  /** Additional search path to use when running these queries. */
  searchPath: string;

  /** Array of absolute paths to a .ql file containing the queries. */
  queries: string[];
}

/**
 * Format of the parsed config file.
 */
export interface Config {
  /**
   * Set of languages to run analysis for.
   */
  languages: Language[];
  /**
   * Map from language to query files.
   */
  queries: Queries;
  /**
   * List of paths to ignore from analysis.
   */
  pathsIgnore: string[];
  /**
   * List of paths to include in analysis.
   */
  paths: string[];
  /**
   * A unaltered copy of the original user input.
   * Mainly intended to be used for status reporting.
   * If any field is useful for the actual processing
   * of the action then consider pulling it out to a
   * top-level field above.
   */
  originalUserInput: UserConfig;
  /**
   * Directory to use for temporary files that should be
   * deleted at the end of the job.
   */
  tempDir: string;
  /**
   * Path of the CodeQL executable.
   */
  codeQLCmd: string;
  /**
   * Version of GHES that we have determined that we are talking to, or undefined
   * if talking to github.com or GitHub AE.
   */
  gitHubVersion: GitHubVersion;
  /**
   * The location where CodeQL databases should be stored.
   */
  dbLocation: string;
  /**
   * List of packages, separated by language to download before any analysis.
   */
  packs: Packs;
  /**
   * Specifies whether we are debugging mode and should try to produce extra
   * output for debugging purposes when possible.
   */
  debugMode: boolean;
  /**
   * Specifies the name of the debugging artifact if we are in debug mode.
   */
  debugArtifactName: string;
  /**
   * Specifies the name of the database in the debugging artifact.
   */
  debugDatabaseName: string;

  augmentationProperties: AugmentationProperties;

  /**
   * Partial map from languages to locations of TRAP caches for that language.
   * If a key is omitted, then TRAP caching should not be used for that language.
   */
  trapCaches: Partial<Record<Language, string>>;
}

/**
 * Describes how to augment the user config with inputs from the action.
 *
 * When running a CodeQL analysis, the user can supply a config file. When
 * running a CodeQL analysis from a GitHub action, the user can supply a
 * config file _and_ a set of inputs.
 *
 * The inputs from the action are used to augment the user config before
 * passing the user config to the CodeQL CLI invocation.
 */
export interface AugmentationProperties {
  /**
   * Whether or not the queries input combines with the queries in the config.
   */
  queriesInputCombines: boolean;

  /**
   * The queries input from the `with` block of the action declaration
   */
  queriesInput?: Array<{ uses: string }>;

  /**
   * Whether or not the packs input combines with the packs in the config.
   */
  packsInputCombines: boolean;
  /**
   * The packs input from the `with` block of the action declaration
   */
  packsInput?: string[];
  /**
   * Whether we injected ML queries into this configuration.
   */
  injectedMlQueries: boolean;
}

/**
 * The default, empty augmentation properties. This is most useeful
 * for tests.
 */
export const defaultAugmentationProperties: AugmentationProperties = {
  queriesInputCombines: false,
  packsInputCombines: false,
  injectedMlQueries: false,
  packsInput: undefined,
  queriesInput: undefined,
};

export type Packs = Partial<Record<Language, string[]>>;

export interface Pack {
  name: string;
  version?: string;
  path?: string;
}

/**
 * A list of queries from https://github.com/github/codeql that
 * we don't want to run. Disabling them here is a quicker alternative to
 * disabling them in the code scanning query suites. Queries should also
 * be disabled in the suites, and removed from this list here once the
 * bundle is updated to make those suite changes live.
 *
 * Format is a map from language to an array of path suffixes of .ql files.
 */
const DISABLED_BUILTIN_QUERIES: { [language: string]: string[] } = {
  csharp: [
    "ql/src/Security Features/CWE-937/VulnerablePackage.ql",
    "ql/src/Security Features/CWE-451/MissingXFrameOptions.ql",
  ],
};

function queryIsDisabled(language, query): boolean {
  return (DISABLED_BUILTIN_QUERIES[language] || []).some((disabledQuery) =>
    query.endsWith(disabledQuery)
  );
}

/**
 * Asserts that the noDeclaredLanguage and multipleDeclaredLanguages fields are
 * both empty and errors if they are not.
 */
function validateQueries(resolvedQueries: ResolveQueriesOutput) {
  const noDeclaredLanguage = resolvedQueries.noDeclaredLanguage;
  const noDeclaredLanguageQueries = Object.keys(noDeclaredLanguage);
  if (noDeclaredLanguageQueries.length !== 0) {
    throw new Error(
      `${
        "The following queries do not declare a language. " +
        "Their qlpack.yml files are either missing or is invalid.\n"
      }${noDeclaredLanguageQueries.join("\n")}`
    );
  }

  const multipleDeclaredLanguages = resolvedQueries.multipleDeclaredLanguages;
  const multipleDeclaredLanguagesQueries = Object.keys(
    multipleDeclaredLanguages
  );
  if (multipleDeclaredLanguagesQueries.length !== 0) {
    throw new Error(
      `${
        "The following queries declare multiple languages. " +
        "Their qlpack.yml files are either missing or is invalid.\n"
      }${multipleDeclaredLanguagesQueries.join("\n")}`
    );
  }
}

/**
 * Run 'codeql resolve queries' and add the results to resultMap
 *
 * If a checkout path is given then the queries are assumed to be custom queries
 * and an error will be thrown if there is anything invalid about the queries.
 * If a checkout path is not given then the queries are assumed to be builtin
 * queries, and error checking will be suppressed.
 */
async function runResolveQueries(
  codeQL: CodeQL,
  resultMap: Queries,
  toResolve: string[],
  extraSearchPath: string | undefined
) {
  const resolvedQueries = await codeQL.resolveQueries(
    toResolve,
    extraSearchPath
  );

  if (extraSearchPath !== undefined) {
    validateQueries(resolvedQueries);
  }

  for (const [language, queryPaths] of Object.entries(
    resolvedQueries.byLanguage
  )) {
    if (resultMap[language] === undefined) {
      resultMap[language] = {
        builtin: [],
        custom: [],
      };
    }
    const queries = Object.keys(queryPaths).filter(
      (q) => !queryIsDisabled(language, q)
    );
    if (extraSearchPath !== undefined) {
      resultMap[language].custom.push({
        searchPath: extraSearchPath,
        queries,
      });
    } else {
      resultMap[language].builtin.push(...queries);
    }
  }
}

/**
 * Get the set of queries included by default.
 */
async function addDefaultQueries(
  codeQL: CodeQL,
  languages: string[],
  resultMap: Queries
) {
  const suites = languages.map((l) => `${l}-code-scanning.qls`);
  await runResolveQueries(codeQL, resultMap, suites, undefined);
}

// The set of acceptable values for built-in suites from the codeql bundle
const builtinSuites = ["security-extended", "security-and-quality"] as const;

/**
 * Determine the set of queries associated with suiteName's suites and add them to resultMap.
 * Throws an error if suiteName is not a valid builtin suite.
 * May inject ML queries, and the return value will declare if this was done.
 */
async function addBuiltinSuiteQueries(
  languages: string[],
  codeQL: CodeQL,
  resultMap: Queries,
  packs: Packs,
  suiteName: string,
  featureFlags: FeatureFlags,
  configFile?: string
): Promise<boolean> {
  let injectedMlQueries = false;
  const found = builtinSuites.find((suite) => suite === suiteName);
  if (!found) {
    throw new Error(getQueryUsesInvalid(configFile, suiteName));
  }

  // If we're running the JavaScript security-extended analysis (or a superset of it), the repo is
  // opted into the ML-powered queries beta, and a user hasn't already added the ML-powered query
  // pack, then add the ML-powered query pack so that we run ML-powered queries.
  if (
    // Only run ML-powered queries on Windows if we have a CLI that supports it.
    (process.platform !== "win32" ||
      (await codeQlVersionAbove(
        codeQL,
        CODEQL_VERSION_ML_POWERED_QUERIES_WINDOWS
      ))) &&
    languages.includes("javascript") &&
    (found === "security-extended" || found === "security-and-quality") &&
    !packs.javascript?.some(isMlPoweredJsQueriesPack) &&
    (await featureFlags.getValue(FeatureFlag.MlPoweredQueriesEnabled)) &&
    (await codeQlVersionAbove(codeQL, CODEQL_VERSION_ML_POWERED_QUERIES))
  ) {
    if (!packs.javascript) {
      packs.javascript = [];
    }
    packs.javascript.push(await getMlPoweredJsQueriesPack(codeQL));
    injectedMlQueries = true;
  }

  const suites = languages.map((l) => `${l}-${suiteName}.qls`);
  await runResolveQueries(codeQL, resultMap, suites, undefined);
  return injectedMlQueries;
}

function isMlPoweredJsQueriesPack(pack: string) {
  return parsePacksSpecification(pack).name === ML_POWERED_JS_QUERIES_PACK_NAME;
}

/**
 * Retrieve the set of queries at localQueryPath and add them to resultMap.
 */
async function addLocalQueries(
  codeQL: CodeQL,
  resultMap: Queries,
  localQueryPath: string,
  workspacePath: string,
  configFile?: string
) {
  // Resolve the local path against the workspace so that when this is
  // passed to codeql it resolves to exactly the path we expect it to resolve to.
  let absoluteQueryPath = path.join(workspacePath, localQueryPath);

  // Check the file exists
  if (!fs.existsSync(absoluteQueryPath)) {
    throw new Error(getLocalPathDoesNotExist(configFile, localQueryPath));
  }

  // Call this after checking file exists, because it'll fail if file doesn't exist
  absoluteQueryPath = fs.realpathSync(absoluteQueryPath);

  // Check the local path doesn't jump outside the repo using '..' or symlinks
  if (
    !(absoluteQueryPath + path.sep).startsWith(
      fs.realpathSync(workspacePath) + path.sep
    )
  ) {
    throw new Error(
      getLocalPathOutsideOfRepository(configFile, localQueryPath)
    );
  }

  const extraSearchPath = workspacePath;

  await runResolveQueries(
    codeQL,
    resultMap,
    [absoluteQueryPath],
    extraSearchPath
  );
}

/**
 * Retrieve the set of queries at the referenced remote repo and add them to resultMap.
 */
async function addRemoteQueries(
  codeQL: CodeQL,
  resultMap: Queries,
  queryUses: string,
  tempDir: string,
  apiDetails: api.GitHubApiExternalRepoDetails,
  logger: Logger,
  configFile?: string
) {
  let tok = queryUses.split("@");
  if (tok.length !== 2) {
    throw new Error(getQueryUsesInvalid(configFile, queryUses));
  }

  const ref = tok[1];

  tok = tok[0].split("/");
  // The first token is the owner
  // The second token is the repo
  // The rest is a path, if there is more than one token combine them to form the full path
  if (tok.length < 2) {
    throw new Error(getQueryUsesInvalid(configFile, queryUses));
  }
  // Check none of the parts of the repository name are empty
  if (tok[0].trim() === "" || tok[1].trim() === "") {
    throw new Error(getQueryUsesInvalid(configFile, queryUses));
  }
  const nwo = `${tok[0]}/${tok[1]}`;

  // Checkout the external repository
  const checkoutPath = await externalQueries.checkoutExternalRepository(
    nwo,
    ref,
    apiDetails,
    tempDir,
    logger
  );

  const queryPath =
    tok.length > 2
      ? path.join(checkoutPath, tok.slice(2).join("/"))
      : checkoutPath;

  await runResolveQueries(codeQL, resultMap, [queryPath], checkoutPath);
}

/**
 * Parse a query 'uses' field to a discrete set of query files and update resultMap.
 *
 * The logic for parsing the string is based on what actions does for
 * parsing the 'uses' actions in the workflow file. So it can handle
 * local paths starting with './', or references to remote repos, or
 * a finite set of hardcoded terms for builtin suites.
 *
 * This may inject ML queries into the packs to use, and the return value will
 * declare if this was done.
 *
 * @returns whether or not we injected ML queries into the packs
 */
async function parseQueryUses(
  languages: string[],
  codeQL: CodeQL,
  resultMap: Queries,
  packs: Packs,
  queryUses: string,
  tempDir: string,
  workspacePath: string,
  apiDetails: api.GitHubApiExternalRepoDetails,
  featureFlags: FeatureFlags,
  logger: Logger,
  configFile?: string
): Promise<boolean> {
  queryUses = queryUses.trim();
  if (queryUses === "") {
    throw new Error(getQueryUsesInvalid(configFile));
  }

  // Check for the local path case before we start trying to parse the repository name
  if (queryUses.startsWith("./")) {
    await addLocalQueries(
      codeQL,
      resultMap,
      queryUses.slice(2),
      workspacePath,
      configFile
    );
    return false;
  }

  // Check for one of the builtin suites
  if (queryUses.indexOf("/") === -1 && queryUses.indexOf("@") === -1) {
    return await addBuiltinSuiteQueries(
      languages,
      codeQL,
      resultMap,
      packs,
      queryUses,
      featureFlags,
      configFile
    );
  }

  // Otherwise, must be a reference to another repo
  await addRemoteQueries(
    codeQL,
    resultMap,
    queryUses,
    tempDir,
    apiDetails,
    logger,
    configFile
  );
  return false;
}

// Regex validating stars in paths or paths-ignore entries.
// The intention is to only allow ** to appear when immediately
// preceded and followed by a slash.
const pathStarsRegex = /.*(?:\*\*[^/].*|\*\*$|[^/]\*\*.*)/;

// Characters that are supported by filters in workflows, but not by us.
// See https://docs.github.com/en/actions/reference/workflow-syntax-for-github-actions#filter-pattern-cheat-sheet
const filterPatternCharactersRegex = /.*[?+[\]!].*/;

// Checks that a paths of paths-ignore entry is valid, possibly modifying it
// to make it valid, or if not possible then throws an error.
export function validateAndSanitisePath(
  originalPath: string,
  propertyName: string,
  configFile: string,
  logger: Logger
): string {
  // Take a copy so we don't modify the original path, so we can still construct error messages
  let newPath = originalPath;

  // All paths are relative to the src root, so strip off leading slashes.
  while (newPath.charAt(0) === "/") {
    newPath = newPath.substring(1);
  }

  // Trailing ** are redundant, so strip them off
  if (newPath.endsWith("/**")) {
    newPath = newPath.substring(0, newPath.length - 2);
  }

  // An empty path is not allowed as it's meaningless
  if (newPath === "") {
    throw new Error(
      getConfigFilePropertyError(
        configFile,
        propertyName,
        `"${originalPath}" is not an invalid path. ` +
          `It is not necessary to include it, and it is not allowed to exclude it.`
      )
    );
  }

  // Check for illegal uses of **
  if (newPath.match(pathStarsRegex)) {
    throw new Error(
      getConfigFilePropertyError(
        configFile,
        propertyName,
        `"${originalPath}" contains an invalid "**" wildcard. ` +
          `They must be immediately preceded and followed by a slash as in "/**/", or come at the start or end.`
      )
    );
  }

  // Check for other regex characters that we don't support.
  // Output a warning so the user knows, but otherwise continue normally.
  if (newPath.match(filterPatternCharactersRegex)) {
    logger.warning(
      getConfigFilePropertyError(
        configFile,
        propertyName,
        `"${originalPath}" contains an unsupported character. ` +
          `The filter pattern characters ?, +, [, ], ! are not supported and will be matched literally.`
      )
    );
  }

  // Ban any uses of backslash for now.
  // This may not play nicely with project layouts.
  // This restriction can be lifted later if we determine they are ok.
  if (newPath.indexOf("\\") !== -1) {
    throw new Error(
      getConfigFilePropertyError(
        configFile,
        propertyName,
        `"${originalPath}" contains an "\\" character. These are not allowed in filters. ` +
          `If running on windows we recommend using "/" instead for path filters.`
      )
    );
  }

  return newPath;
}

// An undefined configFile in some of these functions indicates that
// the property was in a workflow file, not a config file

export function getNameInvalid(configFile: string): string {
  return getConfigFilePropertyError(
    configFile,
    NAME_PROPERTY,
    "must be a non-empty string"
  );
}

export function getDisableDefaultQueriesInvalid(configFile: string): string {
  return getConfigFilePropertyError(
    configFile,
    DISABLE_DEFAULT_QUERIES_PROPERTY,
    "must be a boolean"
  );
}

export function getQueriesInvalid(configFile: string): string {
  return getConfigFilePropertyError(
    configFile,
    QUERIES_PROPERTY,
    "must be an array"
  );
}

export function getQueryUsesInvalid(
  configFile: string | undefined,
  queryUses?: string
): string {
  return getConfigFilePropertyError(
    configFile,
    `${QUERIES_PROPERTY}.${QUERIES_USES_PROPERTY}`,
    `must be a built-in suite (${builtinSuites.join(
      " or "
    )}), a relative path, or be of the form "owner/repo[/path]@ref"${
      queryUses !== undefined ? `\n Found: ${queryUses}` : ""
    }`
  );
}

export function getPathsIgnoreInvalid(configFile: string): string {
  return getConfigFilePropertyError(
    configFile,
    PATHS_IGNORE_PROPERTY,
    "must be an array of non-empty strings"
  );
}

export function getPathsInvalid(configFile: string): string {
  return getConfigFilePropertyError(
    configFile,
    PATHS_PROPERTY,
    "must be an array of non-empty strings"
  );
}

function getPacksRequireLanguage(lang: string, configFile: string): string {
  return getConfigFilePropertyError(
    configFile,
    PACKS_PROPERTY,
    `has "${lang}", but it is not a valid language.`
  );
}

export function getPacksInvalidSplit(configFile: string): string {
  return getConfigFilePropertyError(
    configFile,
    PACKS_PROPERTY,
    "must split packages by language"
  );
}

export function getPacksInvalid(configFile: string): string {
  return getConfigFilePropertyError(
    configFile,
    PACKS_PROPERTY,
    "must be an array of non-empty strings"
  );
}

export function getPacksStrInvalid(
  packStr: string,
  configFile?: string
): string {
  return configFile
    ? getConfigFilePropertyError(
        configFile,
        PACKS_PROPERTY,
        `"${packStr}" is not a valid pack`
      )
    : `"${packStr}" is not a valid pack`;
}

export function getLocalPathOutsideOfRepository(
  configFile: string | undefined,
  localPath: string
): string {
  return getConfigFilePropertyError(
    configFile,
    `${QUERIES_PROPERTY}.${QUERIES_USES_PROPERTY}`,
    `is invalid as the local path "${localPath}" is outside of the repository`
  );
}

export function getLocalPathDoesNotExist(
  configFile: string | undefined,
  localPath: string
): string {
  return getConfigFilePropertyError(
    configFile,
    `${QUERIES_PROPERTY}.${QUERIES_USES_PROPERTY}`,
    `is invalid as the local path "${localPath}" does not exist in the repository`
  );
}

export function getConfigFileOutsideWorkspaceErrorMessage(
  configFile: string
): string {
  return `The configuration file "${configFile}" is outside of the workspace`;
}

export function getConfigFileDoesNotExistErrorMessage(
  configFile: string
): string {
  return `The configuration file "${configFile}" does not exist`;
}

export function getConfigFileRepoFormatInvalidMessage(
  configFile: string
): string {
  let error = `The configuration file "${configFile}" is not a supported remote file reference.`;
  error += " Expected format <owner>/<repository>/<file-path>@<ref>";

  return error;
}

export function getConfigFileFormatInvalidMessage(configFile: string): string {
  return `The configuration file "${configFile}" could not be read`;
}

export function getConfigFileDirectoryGivenMessage(configFile: string): string {
  return `The configuration file "${configFile}" looks like a directory, not a file`;
}

function getConfigFilePropertyError(
  configFile: string | undefined,
  property: string,
  error: string
): string {
  if (configFile === undefined) {
    return `The workflow property "${property}" is invalid: ${error}`;
  } else {
    return `The configuration file "${configFile}" is invalid: property "${property}" ${error}`;
  }
}

export function getNoLanguagesError(): string {
  return (
    "Did not detect any languages to analyze. " +
    "Please update input in workflow or check that GitHub detects the correct languages in your repository."
  );
}

export function getUnknownLanguagesError(languages: string[]): string {
  return `Did not recognise the following languages: ${languages.join(", ")}`;
}

/**
 * Gets the set of languages in the current repository
 */
async function getLanguagesInRepo(
  repository: RepositoryNwo,
  apiDetails: api.GitHubApiDetails,
  logger: Logger
): Promise<Language[]> {
  logger.debug(`GitHub repo ${repository.owner} ${repository.repo}`);
  const response = await api.getApiClient(apiDetails).repos.listLanguages({
    owner: repository.owner,
    repo: repository.repo,
  });

  logger.debug(`Languages API response: ${JSON.stringify(response)}`);

  // The GitHub API is going to return languages in order of popularity,
  // When we pick a language to autobuild we want to pick the most popular traced language
  // Since sets in javascript maintain insertion order, using a set here and then splatting it
  // into an array gives us an array of languages ordered by popularity
  const languages: Set<Language> = new Set();
  for (const lang of Object.keys(response.data)) {
    const parsedLang = parseLanguage(lang);
    if (parsedLang !== undefined) {
      languages.add(parsedLang);
    }
  }
  return [...languages];
}

/**
 * Get the languages to analyse.
 *
 * The result is obtained from the action input parameter 'languages' if that
 * has been set, otherwise it is deduced as all languages in the repo that
 * can be analysed.
 *
 * If no languages could be detected from either the workflow or the repository
 * then throw an error.
 */
async function getLanguages(
  codeQL: CodeQL,
  languagesInput: string | undefined,
  repository: RepositoryNwo,
  apiDetails: api.GitHubApiDetails,
  logger: Logger
): Promise<Language[]> {
  // Obtain from action input 'languages' if set
  let languages = (languagesInput || "")
    .split(",")
    .map((x) => x.trim())
    .filter((x) => x.length > 0);
  logger.info(`Languages from configuration: ${JSON.stringify(languages)}`);

  if (languages.length === 0) {
    // Obtain languages as all languages in the repo that can be analysed
    languages = await getLanguagesInRepo(repository, apiDetails, logger);
    const availableLanguages = await codeQL.resolveLanguages();
    languages = languages.filter((value) => value in availableLanguages);
    logger.info(
      `Automatically detected languages: ${JSON.stringify(languages)}`
    );
  }

  // If the languages parameter was not given and no languages were
  // detected then fail here as this is a workflow configuration error.
  if (languages.length === 0) {
    throw new Error(getNoLanguagesError());
  }

  // Make sure they are supported
  const parsedLanguages: Language[] = [];
  const unknownLanguages: string[] = [];
  for (const language of languages) {
    const parsedLanguage = parseLanguage(language);
    if (parsedLanguage === undefined) {
      unknownLanguages.push(language);
    } else if (parsedLanguages.indexOf(parsedLanguage) === -1) {
      parsedLanguages.push(parsedLanguage);
    }
  }
  if (unknownLanguages.length > 0) {
    throw new Error(getUnknownLanguagesError(unknownLanguages));
  }

  return parsedLanguages;
}

async function addQueriesAndPacksFromWorkflow(
  codeQL: CodeQL,
  queriesInput: string,
  languages: string[],
  resultMap: Queries,
  packs: Packs,
  tempDir: string,
  workspacePath: string,
  apiDetails: api.GitHubApiExternalRepoDetails,
  featureFlags: FeatureFlags,
  logger: Logger
): Promise<boolean> {
  let injectedMlQueries = false;
  queriesInput = queriesInput.trim();
  // "+" means "don't override config file" - see shouldAddConfigFileQueries
  queriesInput = queriesInput.replace(/^\+/, "");

  for (const query of queriesInput.split(",")) {
    const didInject = await parseQueryUses(
      languages,
      codeQL,
      resultMap,
      packs,
      query,
      tempDir,
      workspacePath,
      apiDetails,
      featureFlags,
      logger
    );
    injectedMlQueries = injectedMlQueries || didInject;
  }
  return injectedMlQueries;
}

// Returns true if either no queries were provided in the workflow.
// or if the queries in the workflow were provided in "additive" mode,
// indicating that they shouldn't override the config queries but
// should instead be added in addition
function shouldAddConfigFileQueries(queriesInput: string | undefined): boolean {
  if (queriesInput) {
    return queriesInput.trimStart().slice(0, 1) === "+";
  }

  return true;
}

/**
 * Get the default config for when the user has not supplied one.
 */
export async function getDefaultConfig(
  languagesInput: string | undefined,
  rawQueriesInput: string | undefined,
  rawPacksInput: string | undefined,
  dbLocation: string | undefined,
  trapCachingEnabled: boolean,
  debugMode: boolean,
  debugArtifactName: string,
  debugDatabaseName: string,
  repository: RepositoryNwo,
  tempDir: string,
  codeQL: CodeQL,
  workspacePath: string,
  gitHubVersion: GitHubVersion,
  apiDetails: api.GitHubApiCombinedDetails,
  featureFlags: FeatureFlags,
  logger: Logger
): Promise<Config> {
  const languages = await getLanguages(
    codeQL,
    languagesInput,
    repository,
    apiDetails,
    logger
  );
  const queries: Queries = {};
  for (const language of languages) {
    queries[language] = {
      builtin: [],
      custom: [],
    };
  }
  await addDefaultQueries(codeQL, languages, queries);
  const augmentationProperties = calculateAugmentation(
    rawPacksInput,
    rawQueriesInput,
    languages
  );
  const packs = augmentationProperties.packsInput
    ? {
        [languages[0]]: augmentationProperties.packsInput,
      }
    : {};
  if (rawQueriesInput) {
    augmentationProperties.injectedMlQueries =
      await addQueriesAndPacksFromWorkflow(
        codeQL,
        rawQueriesInput,
        languages,
        queries,
        packs,
        tempDir,
        workspacePath,
        apiDetails,
        featureFlags,
        logger
      );
  }

  return {
    languages,
    queries,
    pathsIgnore: [],
    paths: [],
    packs,
    originalUserInput: {},
    tempDir,
    codeQLCmd: codeQL.getPath(),
    gitHubVersion,
    dbLocation: dbLocationOrDefault(dbLocation, tempDir),
    debugMode,
    debugArtifactName,
    debugDatabaseName,
    augmentationProperties,
    trapCaches: trapCachingEnabled
      ? await downloadTrapCaches(codeQL, languages, logger)
      : {},
  };
}

/**
 * Load the config from the given file.
 */
async function loadConfig(
  languagesInput: string | undefined,
  rawQueriesInput: string | undefined,
  rawPacksInput: string | undefined,
  configFile: string,
  dbLocation: string | undefined,
  trapCachingEnabled: boolean,
  debugMode: boolean,
  debugArtifactName: string,
  debugDatabaseName: string,
  repository: RepositoryNwo,
  tempDir: string,
  codeQL: CodeQL,
  workspacePath: string,
  gitHubVersion: GitHubVersion,
  apiDetails: api.GitHubApiCombinedDetails,
  featureFlags: FeatureFlags,
  logger: Logger
): Promise<Config> {
  let parsedYAML: UserConfig;

  if (isLocal(configFile)) {
    // Treat the config file as relative to the workspace
    configFile = path.resolve(workspacePath, configFile);
    parsedYAML = getLocalConfig(configFile, workspacePath);
  } else {
    parsedYAML = await getRemoteConfig(configFile, apiDetails);
  }

  // Validate that the 'name' property is syntactically correct,
  // even though we don't use the value yet.
  if (NAME_PROPERTY in parsedYAML) {
    if (typeof parsedYAML[NAME_PROPERTY] !== "string") {
      throw new Error(getNameInvalid(configFile));
    }
    if (parsedYAML[NAME_PROPERTY]!.length === 0) {
      throw new Error(getNameInvalid(configFile));
    }
  }

  const languages = await getLanguages(
    codeQL,
    languagesInput,
    repository,
    apiDetails,
    logger
  );

  const queries: Queries = {};
  for (const language of languages) {
    queries[language] = {
      builtin: [],
      custom: [],
    };
  }
  const pathsIgnore: string[] = [];
  const paths: string[] = [];

  let disableDefaultQueries = false;
  if (DISABLE_DEFAULT_QUERIES_PROPERTY in parsedYAML) {
    if (typeof parsedYAML[DISABLE_DEFAULT_QUERIES_PROPERTY] !== "boolean") {
      throw new Error(getDisableDefaultQueriesInvalid(configFile));
    }
    disableDefaultQueries = parsedYAML[DISABLE_DEFAULT_QUERIES_PROPERTY]!;
  }
  if (!disableDefaultQueries) {
    await addDefaultQueries(codeQL, languages, queries);
  }
  const augmentationProperties = calculateAugmentation(
    rawPacksInput,
    rawQueriesInput,
    languages
  );
  const packs = parsePacks(
    parsedYAML[PACKS_PROPERTY] ?? {},
    rawPacksInput,
    augmentationProperties.packsInputCombines,
    languages,
    configFile,
    logger
  );

  // If queries were provided using `with` in the action configuration,
  // they should take precedence over the queries in the config file
  // unless they're prefixed with "+", in which case they supplement those
  // in the config file.
  if (rawQueriesInput) {
    augmentationProperties.injectedMlQueries =
      await addQueriesAndPacksFromWorkflow(
        codeQL,
        rawQueriesInput,
        languages,
        queries,
        packs,
        tempDir,
        workspacePath,
        apiDetails,
        featureFlags,
        logger
      );
  }
  if (
    shouldAddConfigFileQueries(rawQueriesInput) &&
    QUERIES_PROPERTY in parsedYAML
  ) {
    const queriesArr = parsedYAML[QUERIES_PROPERTY];
    if (!Array.isArray(queriesArr)) {
      throw new Error(getQueriesInvalid(configFile));
    }
    for (const query of queriesArr) {
      if (
        !(QUERIES_USES_PROPERTY in query) ||
        typeof query[QUERIES_USES_PROPERTY] !== "string"
      ) {
        throw new Error(getQueryUsesInvalid(configFile));
      }
      await parseQueryUses(
        languages,
        codeQL,
        queries,
        packs,
        query[QUERIES_USES_PROPERTY],
        tempDir,
        workspacePath,
        apiDetails,
        featureFlags,
        logger,
        configFile
      );
    }
  }

  if (PATHS_IGNORE_PROPERTY in parsedYAML) {
    if (!Array.isArray(parsedYAML[PATHS_IGNORE_PROPERTY])) {
      throw new Error(getPathsIgnoreInvalid(configFile));
    }
    for (const ignorePath of parsedYAML[PATHS_IGNORE_PROPERTY]!) {
      if (typeof ignorePath !== "string" || ignorePath === "") {
        throw new Error(getPathsIgnoreInvalid(configFile));
      }
      pathsIgnore.push(
        validateAndSanitisePath(
          ignorePath,
          PATHS_IGNORE_PROPERTY,
          configFile,
          logger
        )
      );
    }
  }

  if (PATHS_PROPERTY in parsedYAML) {
    if (!Array.isArray(parsedYAML[PATHS_PROPERTY])) {
      throw new Error(getPathsInvalid(configFile));
    }
    for (const includePath of parsedYAML[PATHS_PROPERTY]!) {
      if (typeof includePath !== "string" || includePath === "") {
        throw new Error(getPathsInvalid(configFile));
      }
      paths.push(
        validateAndSanitisePath(includePath, PATHS_PROPERTY, configFile, logger)
      );
    }
  }

  return {
    languages,
    queries,
    pathsIgnore,
    paths,
    packs,
    originalUserInput: parsedYAML,
    tempDir,
    codeQLCmd: codeQL.getPath(),
    gitHubVersion,
    dbLocation: dbLocationOrDefault(dbLocation, tempDir),
    debugMode,
    debugArtifactName,
    debugDatabaseName,
    augmentationProperties,
    trapCaches: trapCachingEnabled
      ? await downloadTrapCaches(codeQL, languages, logger)
      : {},
  };
}

/**
 * Calculates how the codeql config file needs to be augmented before passing
 * it to the CLI. The reason this is necessary is the codeql-action can be called
 * with extra inputs from the workflow. These inputs are not part of the config
 * and the CLI does not know about these inputs so we need to inject them into
 * the config file sent to the CLI.
 *
 * @param rawPacksInput The packs input from the action configuration.
 * @param rawQueriesInput The queries input from the action configuration.
 * @param languages The languages that the config file is for. If the packs input
 *    is non-empty, then there must be exactly one language. Otherwise, an
 *    error is thrown.
 *
 * @returns The properties that need to be augmented in the config file.
 *
 * @throws An error if the packs input is non-empty and the languages input does
 *     not have exactly one language.
 */
// exported for testing.
export function calculateAugmentation(
  rawPacksInput: string | undefined,
  rawQueriesInput: string | undefined,
  languages: Language[]
): AugmentationProperties {
  const packsInputCombines = shouldCombine(rawPacksInput);
  const packsInput = parsePacksFromInput(
    rawPacksInput,
    languages,
    packsInputCombines
  );
  const queriesInputCombines = shouldCombine(rawQueriesInput);
  const queriesInput = parseQueriesFromInput(
    rawQueriesInput,
    queriesInputCombines
  );

  return {
    injectedMlQueries: false, // filled in later
    packsInputCombines,
    packsInput: packsInput?.[languages[0]],
    queriesInput,
    queriesInputCombines,
  };
}

function parseQueriesFromInput(
  rawQueriesInput: string | undefined,
  queriesInputCombines: boolean
) {
  if (!rawQueriesInput) {
    return undefined;
  }

  const trimmedInput = queriesInputCombines
    ? rawQueriesInput.trim().slice(1).trim()
    : rawQueriesInput?.trim();
  if (queriesInputCombines && trimmedInput.length === 0) {
    throw new Error(
      getConfigFilePropertyError(
        undefined,
        "queries",
        "A '+' was used in the 'queries' input to specify that you wished to add some packs to your CodeQL analysis. However, no packs were specified. Please either remove the '+' or specify some packs."
      )
    );
  }
  return trimmedInput.split(",").map((query) => ({ uses: query.trim() }));
}

/**
 * Pack names must be in the form of `scope/name`, with only alpha-numeric characters,
 * and `-` allowed as long as not the first or last char.
 **/
const PACK_IDENTIFIER_PATTERN = (function () {
  const alphaNumeric = "[a-z0-9]";
  const alphaNumericDash = "[a-z0-9-]";
  const component = `${alphaNumeric}(${alphaNumericDash}*${alphaNumeric})?`;
  return new RegExp(`^${component}/${component}$`);
})();

// Exported for testing
export function parsePacksFromConfig(
  packsByLanguage: string[] | Record<string, string[]>,
  languages: Language[],
  configFile: string,
  logger: Logger
): Packs {
  const packs = {};

  if (Array.isArray(packsByLanguage)) {
    if (languages.length === 1) {
      // single language analysis, so language is implicit
      packsByLanguage = {
        [languages[0]]: packsByLanguage,
      };
    } else {
      // this is an error since multi-language analysis requires
      // packs split by language
      throw new Error(getPacksInvalidSplit(configFile));
    }
  }

  for (const [lang, packsArr] of Object.entries(packsByLanguage)) {
    if (!Array.isArray(packsArr)) {
      throw new Error(getPacksInvalid(configFile));
    }
    if (!languages.includes(lang as Language)) {
      // This particular language is not being analyzed in this run.
      if (Language[lang as Language]) {
        logger.info(
          `Ignoring packs for ${lang} since this language is not being analyzed in this run.`
        );
        continue;
      } else {
        // This language is invalid, probably a misspelling
        throw new Error(getPacksRequireLanguage(configFile, lang));
      }
    }

    packs[lang] = packsArr.map((packStr) =>
      validatePackSpecification(packStr, configFile)
    );
  }
  return packs;
}

function parsePacksFromInput(
  rawPacksInput: string | undefined,
  languages: Language[],
  packsInputCombines: boolean
): Packs | undefined {
  if (!rawPacksInput?.trim()) {
    return undefined;
  }

  if (languages.length > 1) {
    throw new Error(
      "Cannot specify a 'packs' input in a multi-language analysis. Use a codeql-config.yml file instead and specify packs by language."
    );
  } else if (languages.length === 0) {
    throw new Error("No languages specified. Cannot process the packs input.");
  }

  rawPacksInput = rawPacksInput.trim();
  if (packsInputCombines) {
    rawPacksInput = rawPacksInput.trim().substring(1).trim();
    if (!rawPacksInput) {
      throw new Error(
        getConfigFilePropertyError(
          undefined,
          "packs",
          "A '+' was used in the 'packs' input to specify that you wished to add some packs to your CodeQL analysis. However, no packs were specified. Please either remove the '+' or specify some packs."
        )
      );
    }
  }

  return {
<<<<<<< HEAD
    [languages[0]]: rawPacksInput.split(",").reduce((packs, pack) => {
      packs.push(validatePacksSpecification(pack));
=======
    [languages[0]]: packsInput.split(",").reduce((packs, pack) => {
      packs.push(validatePackSpecification(pack));
>>>>>>> bcf47202
      return packs;
    }, [] as string[]),
  };
}

/**
 * Validates that this package specification is syntactically correct.
 * It may not point to any real package, but after this function returns
 * without throwing, we are guaranteed that the package specification
 * is roughly correct.
 *
 * The CLI itself will do a more thorough validation of the package
 * specification.
 *
 * A package specification looks like this:
 *
 * `scope/name@version:path`
 *
 * Version and path are optional.
 *
 * @param packStr the package specification to verify.
 * @param configFile Config file to use for error reporting
 */
export function parsePacksSpecification(
  packStr: string,
  configFile?: string
): Pack {
  if (typeof packStr !== "string") {
    throw new Error(getPacksStrInvalid(packStr, configFile));
  }

  packStr = packStr.trim();
  const atIndex = packStr.indexOf("@");
  const colonIndex = packStr.indexOf(":", atIndex);
  const packStart = 0;
  const versionStart = atIndex + 1 || undefined;
  const pathStart = colonIndex + 1 || undefined;
  const packEnd = Math.min(
    atIndex > 0 ? atIndex : Infinity,
    colonIndex > 0 ? colonIndex : Infinity,
    packStr.length
  );
  const versionEnd = versionStart
    ? Math.min(colonIndex > 0 ? colonIndex : Infinity, packStr.length)
    : undefined;
  const pathEnd = pathStart ? packStr.length : undefined;

  const packName = packStr.slice(packStart, packEnd).trim();
  const version = versionStart
    ? packStr.slice(versionStart, versionEnd).trim()
    : undefined;
  const packPath = pathStart
    ? packStr.slice(pathStart, pathEnd).trim()
    : undefined;

  if (!PACK_IDENTIFIER_PATTERN.test(packName)) {
    throw new Error(getPacksStrInvalid(packStr, configFile));
  }
  if (version) {
    try {
      new semver.Range(version);
    } catch (e) {
      // The range string is invalid. OK to ignore the caught error
      throw new Error(getPacksStrInvalid(packStr, configFile));
    }
  }

  if (
    packPath &&
    (path.isAbsolute(packPath) ||
      // Permit using "/" instead of "\" on Windows
      // Use `x.split(y).join(z)` as a polyfill for `x.replaceAll(y, z)` since
      // if we used a regex we'd need to escape the path separator on Windows
      // which seems more awkward.
      path.normalize(packPath).split(path.sep).join("/") !==
        packPath.split(path.sep).join("/"))
  ) {
    throw new Error(getPacksStrInvalid(packStr, configFile));
  }

  if (!packPath && pathStart) {
    // 0 length path
    throw new Error(getPacksStrInvalid(packStr, configFile));
  }

  return {
    name: packName,
    version,
    path: packPath,
  };
}

export function prettyPrintPack(pack: Pack) {
  return `${pack.name}${pack.version ? `@${pack.version}` : ""}${
    pack.path ? `:${pack.path}` : ""
  }`;
}

export function validatePackSpecification(pack: string, configFile?: string) {
  return prettyPrintPack(parsePacksSpecification(pack, configFile));
}

// exported for testing
export function parsePacks(
  rawPacksFromConfig: string[] | Record<string, string[]>,
  rawPacksFromInput: string | undefined,
  packsInputCombines: boolean,
  languages: Language[],
  configFile: string,
  logger: Logger
): Packs {
  const packsFomConfig = parsePacksFromConfig(
    rawPacksFromConfig,
    languages,
    configFile,
    logger
  );

  const packsFromInput = parsePacksFromInput(
    rawPacksFromInput,
    languages,
    packsInputCombines
  );
  if (!packsFromInput) {
    return packsFomConfig;
  }
  if (!packsInputCombines) {
    if (!packsFromInput) {
      throw new Error(getPacksInvalid(configFile));
    }
    return packsFromInput;
  }

  return combinePacks(packsFromInput, packsFomConfig);
}

/**
 * The convention in this action is that an input value that is prefixed with a '+' will
 * be combined with the corresponding value in the config file.
 *
 * Without a '+', an input value will override the corresponding value in the config file.
 *
 * @param inputValue The input value to process.
 * @returns true if the input value should replace the corresponding value in the config file, false if it should be appended.
 */
function shouldCombine(inputValue?: string): boolean {
  return !!inputValue?.trim().startsWith("+");
}

function combinePacks(packs1: Packs, packs2: Packs): Packs {
  const packs = {};
  for (const lang of Object.keys(packs1)) {
    packs[lang] = packs1[lang].concat(packs2[lang] || []);
  }
  for (const lang of Object.keys(packs2)) {
    if (!packs[lang]) {
      packs[lang] = packs2[lang];
    }
  }
  return packs;
}

function dbLocationOrDefault(
  dbLocation: string | undefined,
  tempDir: string
): string {
  return dbLocation || path.resolve(tempDir, "codeql_databases");
}

/**
 * Load and return the config.
 *
 * This will parse the config from the user input if present, or generate
 * a default config. The parsed config is then stored to a known location.
 */
export async function initConfig(
  languagesInput: string | undefined,
  queriesInput: string | undefined,
  packsInput: string | undefined,
  configFile: string | undefined,
  dbLocation: string | undefined,
  trapCachingEnabled: boolean,
  debugMode: boolean,
  debugArtifactName: string,
  debugDatabaseName: string,
  repository: RepositoryNwo,
  tempDir: string,
  codeQL: CodeQL,
  workspacePath: string,
  gitHubVersion: GitHubVersion,
  apiDetails: api.GitHubApiCombinedDetails,
  featureFlags: FeatureFlags,
  logger: Logger
): Promise<Config> {
  let config: Config;

  // If no config file was provided create an empty one
  if (!configFile) {
    logger.debug("No configuration file was provided");
    config = await getDefaultConfig(
      languagesInput,
      queriesInput,
      packsInput,
      dbLocation,
      trapCachingEnabled,
      debugMode,
      debugArtifactName,
      debugDatabaseName,
      repository,
      tempDir,
      codeQL,
      workspacePath,
      gitHubVersion,
      apiDetails,
      featureFlags,
      logger
    );
  } else {
    config = await loadConfig(
      languagesInput,
      queriesInput,
      packsInput,
      configFile,
      dbLocation,
      trapCachingEnabled,
      debugMode,
      debugArtifactName,
      debugDatabaseName,
      repository,
      tempDir,
      codeQL,
      workspacePath,
      gitHubVersion,
      apiDetails,
      featureFlags,
      logger
    );
  }

  // The list of queries should not be empty for any language. If it is then
  // it is a user configuration error.
  for (const language of config.languages) {
    const hasBuiltinQueries = config.queries[language]?.builtin.length > 0;
    const hasCustomQueries = config.queries[language]?.custom.length > 0;
    const hasPacks = (config.packs[language]?.length || 0) > 0;
    if (!hasPacks && !hasBuiltinQueries && !hasCustomQueries) {
      throw new Error(
        `Did not detect any queries to run for ${language}. ` +
          "Please make sure that the default queries are enabled, or you are specifying queries to run."
      );
    }
  }

  // Save the config so we can easily access it again in the future
  await saveConfig(config, logger);
  return config;
}

function isLocal(configPath: string): boolean {
  // If the path starts with ./, look locally
  if (configPath.indexOf("./") === 0) {
    return true;
  }

  return configPath.indexOf("@") === -1;
}

function getLocalConfig(configFile: string, workspacePath: string): UserConfig {
  // Error if the config file is now outside of the workspace
  if (!(configFile + path.sep).startsWith(workspacePath + path.sep)) {
    throw new Error(getConfigFileOutsideWorkspaceErrorMessage(configFile));
  }

  // Error if the file does not exist
  if (!fs.existsSync(configFile)) {
    throw new Error(getConfigFileDoesNotExistErrorMessage(configFile));
  }

  return yaml.load(fs.readFileSync(configFile, "utf8")) as UserConfig;
}

async function getRemoteConfig(
  configFile: string,
  apiDetails: api.GitHubApiCombinedDetails
): Promise<UserConfig> {
  // retrieve the various parts of the config location, and ensure they're present
  const format = new RegExp(
    "(?<owner>[^/]+)/(?<repo>[^/]+)/(?<path>[^@]+)@(?<ref>.*)"
  );
  const pieces = format.exec(configFile);
  // 5 = 4 groups + the whole expression
  if (pieces === null || pieces.groups === undefined || pieces.length < 5) {
    throw new Error(getConfigFileRepoFormatInvalidMessage(configFile));
  }

  const response = await api
    .getApiClient(apiDetails, { allowExternal: true })
    .repos.getContent({
      owner: pieces.groups.owner,
      repo: pieces.groups.repo,
      path: pieces.groups.path,
      ref: pieces.groups.ref,
    });

  let fileContents: string;
  if ("content" in response.data && response.data.content !== undefined) {
    fileContents = response.data.content;
  } else if (Array.isArray(response.data)) {
    throw new Error(getConfigFileDirectoryGivenMessage(configFile));
  } else {
    throw new Error(getConfigFileFormatInvalidMessage(configFile));
  }

  return yaml.load(
    Buffer.from(fileContents, "base64").toString("binary")
  ) as UserConfig;
}

/**
 * Get the file path where the parsed config will be stored.
 */
export function getPathToParsedConfigFile(tempDir: string): string {
  return path.join(tempDir, "config");
}

/**
 * Store the given config to the path returned from getPathToParsedConfigFile.
 */
async function saveConfig(config: Config, logger: Logger) {
  const configString = JSON.stringify(config);
  const configFile = getPathToParsedConfigFile(config.tempDir);
  fs.mkdirSync(path.dirname(configFile), { recursive: true });
  fs.writeFileSync(configFile, configString, "utf8");
  logger.debug("Saved config:");
  logger.debug(configString);
}

/**
 * Get the config that has been saved to the given temp dir.
 * If the config could not be found then returns undefined.
 */
export async function getConfig(
  tempDir: string,
  logger: Logger
): Promise<Config | undefined> {
  const configFile = getPathToParsedConfigFile(tempDir);
  if (!fs.existsSync(configFile)) {
    return undefined;
  }
  const configString = fs.readFileSync(configFile, "utf8");
  logger.debug("Loaded config:");
  logger.debug(configString);
  return JSON.parse(configString);
}<|MERGE_RESOLUTION|>--- conflicted
+++ resolved
@@ -231,7 +231,6 @@
   packsInput: undefined,
   queriesInput: undefined,
 };
-
 export type Packs = Partial<Record<Language, string[]>>;
 
 export interface Pack {
@@ -1383,13 +1382,8 @@
   }
 
   return {
-<<<<<<< HEAD
     [languages[0]]: rawPacksInput.split(",").reduce((packs, pack) => {
-      packs.push(validatePacksSpecification(pack));
-=======
-    [languages[0]]: packsInput.split(",").reduce((packs, pack) => {
-      packs.push(validatePackSpecification(pack));
->>>>>>> bcf47202
+      packs.push(validatePackSpecification(pack, ""));
       return packs;
     }, [] as string[]),
   };
