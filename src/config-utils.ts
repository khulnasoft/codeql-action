--- conflicted
+++ resolved
@@ -5,15 +5,9 @@
 import * as api from "./api-client";
 import { CodeQL, ResolveQueriesOutput } from "./codeql";
 import * as externalQueries from "./external-queries";
-<<<<<<< HEAD
 import { Language } from './languages';
 import { Logger } from './logging';
 
-=======
-import { Language, parseLanguage } from "./languages";
-import { Logger } from "./logging";
-import { RepositoryNwo } from "./repository";
->>>>>>> 245c02cf
 
 // Property names from the user-supplied config file.
 const NAME_PROPERTY = "name";
@@ -557,114 +551,6 @@
   }
 }
 
-<<<<<<< HEAD
-=======
-export function getNoLanguagesError(): string {
-  return (
-    "Did not detect any languages to analyze. " +
-    "Please update input in workflow or check that GitHub detects the correct languages in your repository."
-  );
-}
-
-export function getUnknownLanguagesError(languages: string[]): string {
-  return `Did not recognise the following languages: ${languages.join(", ")}`;
-}
-
-/**
- * Gets the set of languages in the current repository
- */
-async function getLanguagesInRepo(
-  repository: RepositoryNwo,
-  githubAuth: string,
-  githubUrl: string,
-  logger: Logger
-): Promise<Language[]> {
-  logger.debug(`GitHub repo ${repository.owner} ${repository.repo}`);
-  const response = await api
-    .getApiClient(githubAuth, githubUrl, true)
-    .repos.listLanguages({
-      owner: repository.owner,
-      repo: repository.repo,
-    });
-
-  logger.debug(`Languages API response: ${JSON.stringify(response)}`);
-
-  // The GitHub API is going to return languages in order of popularity,
-  // When we pick a language to autobuild we want to pick the most popular traced language
-  // Since sets in javascript maintain insertion order, using a set here and then splatting it
-  // into an array gives us an array of languages ordered by popularity
-  const languages: Set<Language> = new Set();
-  for (const lang of Object.keys(response.data)) {
-    const parsedLang = parseLanguage(lang);
-    if (parsedLang !== undefined) {
-      languages.add(parsedLang);
-    }
-  }
-  return [...languages];
-}
-
-/**
- * Get the languages to analyse.
- *
- * The result is obtained from the action input parameter 'languages' if that
- * has been set, otherwise it is deduced as all languages in the repo that
- * can be analysed.
- *
- * If no languages could be detected from either the workflow or the repository
- * then throw an error.
- */
-async function getLanguages(
-  languagesInput: string | undefined,
-  repository: RepositoryNwo,
-  githubAuth: string,
-  githubUrl: string,
-  logger: Logger
-): Promise<Language[]> {
-  // Obtain from action input 'languages' if set
-  let languages = (languagesInput || "")
-    .split(",")
-    .map((x) => x.trim())
-    .filter((x) => x.length > 0);
-  logger.info(`Languages from configuration: ${JSON.stringify(languages)}`);
-
-  if (languages.length === 0) {
-    // Obtain languages as all languages in the repo that can be analysed
-    languages = await getLanguagesInRepo(
-      repository,
-      githubAuth,
-      githubUrl,
-      logger
-    );
-    logger.info(
-      `Automatically detected languages: ${JSON.stringify(languages)}`
-    );
-  }
-
-  // If the languages parameter was not given and no languages were
-  // detected then fail here as this is a workflow configuration error.
-  if (languages.length === 0) {
-    throw new Error(getNoLanguagesError());
-  }
-
-  // Make sure they are supported
-  const parsedLanguages: Language[] = [];
-  const unknownLanguages: string[] = [];
-  for (const language of languages) {
-    const parsedLanguage = parseLanguage(language);
-    if (parsedLanguage === undefined) {
-      unknownLanguages.push(language);
-    } else if (parsedLanguages.indexOf(parsedLanguage) === -1) {
-      parsedLanguages.push(parsedLanguage);
-    }
-  }
-  if (unknownLanguages.length > 0) {
-    throw new Error(getUnknownLanguagesError(unknownLanguages));
-  }
-
-  return parsedLanguages;
-}
-
->>>>>>> 245c02cf
 async function addQueriesFromWorkflow(
   codeQL: CodeQL,
   queriesInput: string,
@@ -716,20 +602,8 @@
   codeQL: CodeQL,
   checkoutPath: string,
   githubUrl: string,
-<<<<<<< HEAD
   logger: Logger): Promise<Config> {
 
-=======
-  logger: Logger
-): Promise<Config> {
-  const languages = await getLanguages(
-    languagesInput,
-    repository,
-    githubAuth,
-    githubUrl,
-    logger
-  );
->>>>>>> 245c02cf
   const queries = {};
   await addDefaultQueries(codeQL, languages, queries);
   if (queriesInput) {
@@ -793,17 +667,6 @@
     }
   }
 
-<<<<<<< HEAD
-=======
-  const languages = await getLanguages(
-    languagesInput,
-    repository,
-    githubAuth,
-    githubUrl,
-    logger
-  );
-
->>>>>>> 245c02cf
   const queries = {};
   const pathsIgnore: string[] = [];
   const paths: string[] = [];
