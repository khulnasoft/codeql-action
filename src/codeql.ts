--- conflicted
+++ resolved
@@ -633,21 +633,6 @@
     async runAutobuild(config: Config, language: Language) {
       applyAutobuildAzurePipelinesTimeoutFix();
 
-<<<<<<< HEAD
-      if (await features.getValue(Feature.AutobuildDirectTracing, this)) {
-        await runTool(cmd, [
-          "database",
-          "trace-command",
-          ...(await getTrapCachingExtractorConfigArgsForLang(config, language)),
-          ...getExtractionVerbosityArguments(config.debugMode),
-          ...getExtraOptionsFromEnv(["database", "trace-command"]),
-          util.getCodeQLDatabasePath(config, language),
-        ]);
-        return;
-      }
-
-=======
->>>>>>> 4995c490
       const autobuildCmd = path.join(
         await this.resolveExtractor(language),
         "tools",
