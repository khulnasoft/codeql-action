<<<<<<< HEAD
import * as toolrunnner from '@actions/exec/lib/toolrunner';
import * as fs from 'fs';
import * as path from 'path';

import * as analysisPaths from './analysis-paths';
import { getCodeQL } from './codeql';
import * as configUtils from './config-utils';
import { isScannedLanguage, Language } from './languages';
import { Logger } from './logging';
import { RepositoryNwo } from './repository';
import * as sharedEnv from './shared-environment';
import * as upload_lib from './upload-lib';
import * as util from './util';
=======
import * as fs from "fs";
import * as path from "path";

import * as analysisPaths from "./analysis-paths";
import { getCodeQL } from "./codeql";
import * as configUtils from "./config-utils";
import { isScannedLanguage } from "./languages";
import { Logger } from "./logging";
import { RepositoryNwo } from "./repository";
import * as sharedEnv from "./shared-environment";
import * as upload_lib from "./upload-lib";
import * as util from "./util";
>>>>>>> 367ad73e

export interface QueriesStatusReport {
  // Time taken in ms to analyze builtin queries for cpp (or undefined if this language was not analyzed)
  analyze_builtin_queries_cpp_duration_ms?: number;
  // Time taken in ms to analyze builtin queries for csharp (or undefined if this language was not analyzed)
  analyze_builtin_queries_csharp_duration_ms?: number;
  // Time taken in ms to analyze builtin queries for go (or undefined if this language was not analyzed)
  analyze_builtin_queries_go_duration_ms?: number;
  // Time taken in ms to analyze builtin queries for java (or undefined if this language was not analyzed)
  analyze_builtin_queries_java_duration_ms?: number;
  // Time taken in ms to analyze builtin queries for javascript (or undefined if this language was not analyzed)
  analyze_builtin_queries_javascript_duration_ms?: number;
  // Time taken in ms to analyze builtin queries for python (or undefined if this language was not analyzed)
  analyze_builtin_queries_python_duration_ms?: number;
  // Time taken in ms to analyze custom queries for cpp (or undefined if this language was not analyzed)
  analyze_custom_queries_cpp_duration_ms?: number;
  // Time taken in ms to analyze custom queries for csharp (or undefined if this language was not analyzed)
  analyze_custom_queries_csharp_duration_ms?: number;
  // Time taken in ms to analyze custom queries for go (or undefined if this language was not analyzed)
  analyze_custom_queries_go_duration_ms?: number;
  // Time taken in ms to analyze custom queries for java (or undefined if this language was not analyzed)
  analyze_custom_queries_java_duration_ms?: number;
  // Time taken in ms to analyze custom queries for javascript (or undefined if this language was not analyzed)
  analyze_custom_queries_javascript_duration_ms?: number;
  // Time taken in ms to analyze custom queries for python (or undefined if this language was not analyzed)
  analyze_custom_queries_python_duration_ms?: number;
  // Name of language that errored during analysis (or undefined if no langauge failed)
  analyze_failure_language?: string;
}

export interface AnalysisStatusReport
  extends upload_lib.UploadStatusReport,
    QueriesStatusReport {}

async function setupPythonExtractor(logger: Logger) {
  const codeqlPython = process.env["CODEQL_PYTHON"];
  if (codeqlPython === undefined || codeqlPython.length === 0) {
    // If CODEQL_PYTHON is not set, no dependencies were installed, so we don't need to do anything
    return;
  }

  let output = '';
  const options = {
    listeners: {
      stdout: (data: Buffer) => {
        output += data.toString();
      }
    }
  };

  await new toolrunnner.ToolRunner(
    codeqlPython,
    ['-c', 'import os; import pip; print(os.path.dirname(os.path.dirname(pip.__file__)))'],
    options).exec();
  logger.info('Setting LGTM_INDEX_IMPORT_PATH=' + output);
  process.env['LGTM_INDEX_IMPORT_PATH'] = output;

  output = '';
  await new toolrunnner.ToolRunner(
    codeqlPython,
    ['-c', 'import sys; print(sys.version_info[0])'],
    options).exec();
  logger.info('Setting LGTM_PYTHON_SETUP_VERSION=' + output);
  process.env['LGTM_PYTHON_SETUP_VERSION'] = output;
}

async function createdDBForScannedLanguages(
  config: configUtils.Config,
  logger: Logger
) {
  // Insert the LGTM_INDEX_X env vars at this point so they are set when
  // we extract any scanned languages.
  analysisPaths.includeAndExcludeAnalysisPaths(config);

  const codeql = getCodeQL(config.codeQLCmd);
  for (const language of config.languages) {
    if (isScannedLanguage(language)) {
<<<<<<< HEAD
      logger.startGroup('Extracting ' + language);

      if (language === Language.python) {
        await setupPythonExtractor(logger);
      }

      await codeql.extractScannedLanguage(util.getCodeQLDatabasePath(config.tempDir, language), language);
=======
      logger.startGroup(`Extracting ${language}`);
      await codeql.extractScannedLanguage(
        util.getCodeQLDatabasePath(config.tempDir, language),
        language
      );
>>>>>>> 367ad73e
      logger.endGroup();
    }
  }
}

async function finalizeDatabaseCreation(
  config: configUtils.Config,
  logger: Logger
) {
  await createdDBForScannedLanguages(config, logger);

  const codeql = getCodeQL(config.codeQLCmd);
  for (const language of config.languages) {
    logger.startGroup(`Finalizing ${language}`);
    await codeql.finalizeDatabase(
      util.getCodeQLDatabasePath(config.tempDir, language)
    );
    logger.endGroup();
  }
}

// Runs queries and creates sarif files in the given folder
export async function runQueries(
  sarifFolder: string,
  memoryFlag: string,
  addSnippetsFlag: string,
  threadsFlag: string,
  config: configUtils.Config,
  logger: Logger
): Promise<QueriesStatusReport> {
  const statusReport: QueriesStatusReport = {};

  for (const language of config.languages) {
    logger.startGroup(`Analyzing ${language}`);

    const queries = config.queries[language];
    if (queries.builtin.length === 0 && queries.custom.length === 0) {
      throw new Error(
        `Unable to analyse ${language} as no queries were selected for this language`
      );
    }

    try {
      for (const type of ["builtin", "custom"]) {
        if (queries[type].length > 0) {
          const startTime = new Date().getTime();

          const databasePath = util.getCodeQLDatabasePath(
            config.tempDir,
            language
          );
          // Pass the queries to codeql using a file instead of using the command
          // line to avoid command line length restrictions, particularly on windows.
          const querySuitePath = `${databasePath}-queries-${type}.qls`;
          const querySuiteContents = queries[type]
            .map((q: string) => `- query: ${q}`)
            .join("\n");
          fs.writeFileSync(querySuitePath, querySuiteContents);
          logger.debug(
            `Query suite file for ${language}...\n${querySuiteContents}`
          );

          const sarifFile = path.join(sarifFolder, `${language}-${type}.sarif`);

          const codeql = getCodeQL(config.codeQLCmd);
          await codeql.databaseAnalyze(
            databasePath,
            sarifFile,
            querySuitePath,
            memoryFlag,
            addSnippetsFlag,
            threadsFlag
          );

          logger.debug(
            `SARIF results for database ${language} created at "${sarifFile}"`
          );
          logger.endGroup();

          // Record the performance
          const endTime = new Date().getTime();
          statusReport[`analyze_${type}_queries_${language}_duration_ms`] =
            endTime - startTime;
        }
      }
    } catch (e) {
      logger.error(`Error running analysis for ${language}: ${e}`);
      logger.info(e);
      statusReport.analyze_failure_language = language;
      return statusReport;
    }
  }

  return statusReport;
}

export async function runAnalyze(
  repositoryNwo: RepositoryNwo,
  commitOid: string,
  ref: string,
  analysisKey: string | undefined,
  analysisName: string | undefined,
  workflowRunID: number | undefined,
  checkoutPath: string,
  environment: string | undefined,
  githubAuth: string,
  githubUrl: string,
  doUpload: boolean,
  mode: util.Mode,
  outputDir: string,
  memoryFlag: string,
  addSnippetsFlag: string,
  threadsFlag: string,
  config: configUtils.Config,
  logger: Logger
): Promise<AnalysisStatusReport> {
  // Delete the tracer config env var to avoid tracing ourselves
  delete process.env[sharedEnv.ODASA_TRACER_CONFIGURATION];

  fs.mkdirSync(outputDir, { recursive: true });

  logger.info("Finalizing database creation");
  await finalizeDatabaseCreation(config, logger);

  logger.info("Analyzing database");
  const queriesStats = await runQueries(
    outputDir,
    memoryFlag,
    addSnippetsFlag,
    threadsFlag,
    config,
    logger
  );

  if (!doUpload) {
    logger.info("Not uploading results");
    return { ...queriesStats };
  }

  const uploadStats = await upload_lib.upload(
    outputDir,
    repositoryNwo,
    commitOid,
    ref,
    analysisKey,
    analysisName,
    workflowRunID,
    checkoutPath,
    environment,
    githubAuth,
    githubUrl,
    mode,
    logger
  );

  return { ...queriesStats, ...uploadStats };
}<|MERGE_RESOLUTION|>--- conflicted
+++ resolved
@@ -1,31 +1,16 @@
-<<<<<<< HEAD
-import * as toolrunnner from '@actions/exec/lib/toolrunner';
-import * as fs from 'fs';
-import * as path from 'path';
-
-import * as analysisPaths from './analysis-paths';
-import { getCodeQL } from './codeql';
-import * as configUtils from './config-utils';
-import { isScannedLanguage, Language } from './languages';
-import { Logger } from './logging';
-import { RepositoryNwo } from './repository';
-import * as sharedEnv from './shared-environment';
-import * as upload_lib from './upload-lib';
-import * as util from './util';
-=======
+import * as toolrunnner from "@actions/exec/lib/toolrunner";
 import * as fs from "fs";
 import * as path from "path";
 
 import * as analysisPaths from "./analysis-paths";
 import { getCodeQL } from "./codeql";
 import * as configUtils from "./config-utils";
-import { isScannedLanguage } from "./languages";
+import { isScannedLanguage, Language } from "./languages";
 import { Logger } from "./logging";
 import { RepositoryNwo } from "./repository";
 import * as sharedEnv from "./shared-environment";
 import * as upload_lib from "./upload-lib";
 import * as util from "./util";
->>>>>>> 367ad73e
 
 export interface QueriesStatusReport {
   // Time taken in ms to analyze builtin queries for cpp (or undefined if this language was not analyzed)
@@ -67,29 +52,34 @@
     return;
   }
 
-  let output = '';
+  let output = "";
   const options = {
     listeners: {
       stdout: (data: Buffer) => {
         output += data.toString();
-      }
-    }
+      },
+    },
   };
 
   await new toolrunnner.ToolRunner(
     codeqlPython,
-    ['-c', 'import os; import pip; print(os.path.dirname(os.path.dirname(pip.__file__)))'],
-    options).exec();
-  logger.info('Setting LGTM_INDEX_IMPORT_PATH=' + output);
-  process.env['LGTM_INDEX_IMPORT_PATH'] = output;
-
-  output = '';
+    [
+      "-c",
+      "import·os;·import·pip;·print(os.path.dirname(os.path.dirname(pip.__file__)))",
+    ],
+    options
+  ).exec();
+  logger.info(`Setting LGTM_INDEX_IMPORT_PATH=${output}`);
+  process.env["LGTM_INDEX_IMPORT_PATH"] = output;
+
+  output = "";
   await new toolrunnner.ToolRunner(
     codeqlPython,
-    ['-c', 'import sys; print(sys.version_info[0])'],
-    options).exec();
-  logger.info('Setting LGTM_PYTHON_SETUP_VERSION=' + output);
-  process.env['LGTM_PYTHON_SETUP_VERSION'] = output;
+    ["-c", "import sys; print(sys.version_info[0])"],
+    options
+  ).exec();
+  logger.info(`Setting LGTM_PYTHON_SETUP_VERSION=${output}`);
+  process.env["LGTM_PYTHON_SETUP_VERSION"] = output;
 }
 
 async function createdDBForScannedLanguages(
@@ -103,21 +93,16 @@
   const codeql = getCodeQL(config.codeQLCmd);
   for (const language of config.languages) {
     if (isScannedLanguage(language)) {
-<<<<<<< HEAD
-      logger.startGroup('Extracting ' + language);
+      logger.startGroup(`Extracting ${language}`);
 
       if (language === Language.python) {
         await setupPythonExtractor(logger);
       }
 
-      await codeql.extractScannedLanguage(util.getCodeQLDatabasePath(config.tempDir, language), language);
-=======
-      logger.startGroup(`Extracting ${language}`);
       await codeql.extractScannedLanguage(
         util.getCodeQLDatabasePath(config.tempDir, language),
         language
       );
->>>>>>> 367ad73e
       logger.endGroup();
     }
   }
