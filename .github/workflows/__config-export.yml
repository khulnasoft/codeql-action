--- conflicted
+++ resolved
@@ -66,6 +66,7 @@
         with:
           version: ${{ matrix.version }}
           use-all-platform-bundle: 'false'
+          setup-kotlin: true
       - uses: ./../action/init
         with:
           languages: javascript
@@ -89,50 +90,9 @@
           script: |
             const fs = require('fs');
 
-<<<<<<< HEAD
-        matrix.version == 'stable-v2.14.6')
-      with:
-        python-version: '3.11'
-    - name: Check out repository
-      uses: actions/checkout@v4
-    - name: Prepare test
-      id: prepare-test
-      uses: ./.github/actions/prepare-test
-      with:
-        version: ${{ matrix.version }}
-        use-all-platform-bundle: 'false'
-        setup-kotlin: true
-    - name: Set environment variable for Swift enablement
-      if: runner.os != 'Windows' && matrix.version == '20221211'
-      shell: bash
-      run: echo "CODEQL_ENABLE_EXPERIMENTAL_FEATURES_SWIFT=true" >> $GITHUB_ENV
-    - uses: ./../action/init
-      with:
-        languages: javascript
-        queries: security-extended
-        tools: ${{ steps.prepare-test.outputs.tools-url }}
-    - uses: ./../action/analyze
-      with:
-        output: ${{ runner.temp }}/results
-        upload-database: false
-    - name: Upload SARIF
-      uses: actions/upload-artifact@v3
-      with:
-        name: config-export-${{ matrix.os }}-${{ matrix.version }}.sarif.json
-        path: ${{ runner.temp }}/results/javascript.sarif
-        retention-days: 7
-    - name: Check config properties appear in SARIF
-      uses: actions/github-script@v7
-      env:
-        SARIF_PATH: ${{ runner.temp }}/results/javascript.sarif
-      with:
-        script: |
-          const fs = require('fs');
-=======
             const sarif = JSON.parse(fs.readFileSync(process.env['SARIF_PATH'], 'utf8'));
             const run = sarif.runs[0];
             const configSummary = run.properties.codeqlConfigSummary;
->>>>>>> bd2ebac9
 
             if (configSummary === undefined) {
               core.setFailed('`codeqlConfigSummary` property not found in the SARIF run property bag.');
