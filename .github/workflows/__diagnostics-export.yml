--- conflicted
+++ resolved
@@ -72,6 +72,7 @@
         with:
           version: ${{ matrix.version }}
           use-all-platform-bundle: 'false'
+          setup-kotlin: true
       - uses: ./../action/init
         id: init
         with:
@@ -111,70 +112,6 @@
           script: |
             const fs = require('fs');
 
-<<<<<<< HEAD
-        matrix.version == 'stable-v2.14.6')
-      with:
-        python-version: '3.11'
-    - name: Check out repository
-      uses: actions/checkout@v4
-    - name: Prepare test
-      id: prepare-test
-      uses: ./.github/actions/prepare-test
-      with:
-        version: ${{ matrix.version }}
-        use-all-platform-bundle: 'false'
-        setup-kotlin: true
-    - name: Set environment variable for Swift enablement
-      if: runner.os != 'Windows' && matrix.version == '20221211'
-      shell: bash
-      run: echo "CODEQL_ENABLE_EXPERIMENTAL_FEATURES_SWIFT=true" >> $GITHUB_ENV
-    - uses: ./../action/init
-      id: init
-      with:
-        languages: javascript
-        tools: ${{ steps.prepare-test.outputs.tools-url }}
-    - name: Add test diagnostics
-      shell: bash
-      env:
-        CODEQL_PATH: ${{ steps.init.outputs.codeql-path }}
-      run: |
-        for i in {1..2}; do
-          # Use the same location twice to test the workaround for the bug in CodeQL CLI 2.12.5 that
-          # produces an invalid diagnostic with multiple identical location objects.
-          "$CODEQL_PATH" database add-diagnostic \
-            "$RUNNER_TEMP/codeql_databases/javascript" \
-            --file-path /path/to/file \
-            --plaintext-message "Plaintext message $i" \
-            --source-id "lang/diagnostics/example" \
-            --source-name "Diagnostic name" \
-            --ready-for-status-page
-        done
-    - uses: ./../action/analyze
-      with:
-        output: ${{ runner.temp }}/results
-        upload-database: false
-    - name: Upload SARIF
-      uses: actions/upload-artifact@v3
-      with:
-        name: diagnostics-export-${{ matrix.os }}-${{ matrix.version }}.sarif.json
-        path: ${{ runner.temp }}/results/javascript.sarif
-        retention-days: 7
-    - name: Check diagnostics appear in SARIF
-      uses: actions/github-script@v7
-      env:
-        SARIF_PATH: ${{ runner.temp }}/results/javascript.sarif
-      with:
-        script: |
-          const fs = require('fs');
-
-          function checkStatusPageNotification(n) {
-            const expectedMessage = 'Plaintext message 1\n\nCodeQL also found 1 other diagnostic like this. See the workflow log for details.';
-            if (n.message.text !== expectedMessage) {
-              core.setFailed(`Expected the status page diagnostic to have the message '${expectedMessage}', but found '${n.message.text}'.`);
-            }
-            if (n.locations.length !== 1) {
-              core.setFailed(`Expected the status page diagnostic to have exactly 1 location, but found ${n.locations.length}.`);
-=======
             function checkStatusPageNotification(n) {
               const expectedMessage = 'Plaintext message 1\n\nCodeQL also found 1 other diagnostic like this. See the workflow log for details.';
               if (n.message.text !== expectedMessage) {
@@ -183,7 +120,6 @@
               if (n.locations.length !== 1) {
                 core.setFailed(`Expected the status page diagnostic to have exactly 1 location, but found ${n.locations.length}.`);
               }
->>>>>>> bd2ebac9
             }
 
             const sarif = JSON.parse(fs.readFileSync(process.env['SARIF_PATH'], 'utf8'));
