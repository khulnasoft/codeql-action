name: "CodeQL: Finish"
description: "Finalize CodeQL database"
author: "GitHub"
inputs:
  check_name:
    description: The name of the check run to add text to.
    required: false
  output:
    description: The path of the directory in which to save the SARIF results
    required: false
    default: "../results"
  upload:
    description: Upload the SARIF file to Code Scanning
    required: false
    default: "true"
  cleanup-level:
    description: "Level of cleanup to perform on CodeQL databases at the end of the analyze step. This should either be 'none' to skip cleanup, or be a valid argument for the --mode flag of the CodeQL CLI command 'codeql database cleanup' as documented at https://codeql.github.com/docs/codeql-cli/manual/database-cleanup"
    required: false
    default: "brutal"
  ram:
    description: >-
      The amount of memory in MB that can be used by CodeQL for database finalization and query execution.
      By default, this action will use the same amount of memory as previously set in the "init" action.
      If the "init" action also does not have an explicit "ram" input, this action will use most of the
      memory available in the system (which for GitHub-hosted runners is 6GB for Linux, 5.5GB for Windows,
      and 13GB for macOS).
    required: false
  add-snippets:
    description: Specify whether or not to add code snippets to the output sarif file.
    required: false
    default: "false"
  skip-queries:
    description: If this option is set, the CodeQL database will be built but no queries will be run on it. Thus, no results will be produced.
    required: false
    default: "false"
  threads:
    description: >-
      The number of threads that can be used by CodeQL for database finalization and query execution.
      By default, this action will use the same number of threads as previously set in the "init" action.
      If the "init" action also does not have an explicit "threads" input, this action will use all the
      hardware threads available in the system (which for GitHub-hosted runners is 2 for Linux and Windows
      and 3 for macOS).
    required: false
  checkout_path:
    description: "The path at which the analyzed repository was checked out. Used to relativize any absolute paths in the uploaded SARIF file."
    required: false
    default: ${{ github.workspace }}
  ref:
    description: "The ref where results will be uploaded. If not provided, the Action will use the GITHUB_REF environment variable. If provided, the sha input must be provided as well. This input is not available in pull requests from forks."
    required: false
  sha:
    description: "The sha of the HEAD of the ref where results will be uploaded. If not provided, the Action will use the GITHUB_SHA environment variable. If provided, the ref input must be provided as well. This input is not available in pull requests from forks."
    required: false
  category:
    description: String used by Code Scanning for matching the analyses
    required: false
  upload-database:
    description: Whether to upload the resulting CodeQL database
    required: false
    default: "true"
  wait-for-processing:
    description: If true, the Action will wait for the uploaded SARIF to be processed before completing.
    required: true
    default: "true"
  token:
    default: ${{ github.token }}
  matrix:
    default: ${{ toJson(matrix) }}
  expect-error:
    description: "[Internal] It is an error to use this input outside of integration testing of the codeql-action."
    required: false
    default: "false"
outputs:
  db-locations:
    description: A map from language to absolute path for each database created by CodeQL.
  sarif-id:
    description: The ID of the uploaded SARIF file.
runs:
<<<<<<< HEAD
  using: "node12"
  main: "../lib/analyze-action.js"
=======
  using: "node16"
  main: "../lib/analyze-action.js"
  post: "../lib/analyze-action-post.js"
>>>>>>> f5d217be
<|MERGE_RESOLUTION|>--- conflicted
+++ resolved
@@ -76,11 +76,6 @@
   sarif-id:
     description: The ID of the uploaded SARIF file.
 runs:
-<<<<<<< HEAD
   using: "node12"
   main: "../lib/analyze-action.js"
-=======
-  using: "node16"
-  main: "../lib/analyze-action.js"
-  post: "../lib/analyze-action-post.js"
->>>>>>> f5d217be
+  post: "../lib/analyze-action-post.js"