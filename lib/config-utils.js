"use strict";
var __importStar = (this && this.__importStar) || function (mod) {
    if (mod && mod.__esModule) return mod;
    var result = {};
    if (mod != null) for (var k in mod) if (Object.hasOwnProperty.call(mod, k)) result[k] = mod[k];
    result["default"] = mod;
    return result;
};
Object.defineProperty(exports, "__esModule", { value: true });
const fs = __importStar(require("fs"));
const yaml = __importStar(require("js-yaml"));
const path = __importStar(require("path"));
const api = __importStar(require("./api-client"));
const externalQueries = __importStar(require("./external-queries"));
const languages_1 = require("./languages");
// Property names from the user-supplied config file.
const NAME_PROPERTY = "name";
const DISABLE_DEFAULT_QUERIES_PROPERTY = "disable-default-queries";
const QUERIES_PROPERTY = "queries";
const QUERIES_USES_PROPERTY = "uses";
const PATHS_IGNORE_PROPERTY = "paths-ignore";
const PATHS_PROPERTY = "paths";
/**
 * A list of queries from https://github.com/github/codeql that
 * we don't want to run. Disabling them here is a quicker alternative to
 * disabling them in the code scanning query suites. Queries should also
 * be disabled in the suites, and removed from this list here once the
 * bundle is updated to make those suite changes live.
 *
 * Format is a map from language to an array of path suffixes of .ql files.
 */
const DISABLED_BUILTIN_QUERIES = {
    csharp: [
        "ql/src/Security Features/CWE-937/VulnerablePackage.ql",
        "ql/src/Security Features/CWE-451/MissingXFrameOptions.ql",
    ],
};
function queryIsDisabled(language, query) {
    return (DISABLED_BUILTIN_QUERIES[language] || []).some((disabledQuery) => query.endsWith(disabledQuery));
}
/**
 * Asserts that the noDeclaredLanguage and multipleDeclaredLanguages fields are
 * both empty and errors if they are not.
 */
function validateQueries(resolvedQueries) {
    const noDeclaredLanguage = resolvedQueries.noDeclaredLanguage;
    const noDeclaredLanguageQueries = Object.keys(noDeclaredLanguage);
    if (noDeclaredLanguageQueries.length !== 0) {
        throw new Error(`${"The following queries do not declare a language. " +
            "Their qlpack.yml files are either missing or is invalid.\n"}${noDeclaredLanguageQueries.join("\n")}`);
    }
    const multipleDeclaredLanguages = resolvedQueries.multipleDeclaredLanguages;
    const multipleDeclaredLanguagesQueries = Object.keys(multipleDeclaredLanguages);
    if (multipleDeclaredLanguagesQueries.length !== 0) {
        throw new Error(`${"The following queries declare multiple languages. " +
            "Their qlpack.yml files are either missing or is invalid.\n"}${multipleDeclaredLanguagesQueries.join("\n")}`);
    }
}
/**
 * Run 'codeql resolve queries' and add the results to resultMap
 *
 * If a checkout path is given then the queries are assumed to be custom queries
 * and an error will be thrown if there is anything invalid about the queries.
 * If a checkout path is not given then the queries are assumed to be builtin
 * queries, and error checking will be suppressed.
 */
async function runResolveQueries(codeQL, resultMap, toResolve, extraSearchPath) {
    const resolvedQueries = await codeQL.resolveQueries(toResolve, extraSearchPath);
    if (extraSearchPath !== undefined) {
        validateQueries(resolvedQueries);
    }
    for (const [language, queryPaths] of Object.entries(resolvedQueries.byLanguage)) {
        if (resultMap[language] === undefined) {
            resultMap[language] = {
                builtin: [],
                custom: [],
            };
        }
        const queries = Object.keys(queryPaths).filter(q => !queryIsDisabled(language, q));
        if (extraSearchPath !== undefined) {
            resultMap[language].custom.push(...queries);
        }
        else {
            resultMap[language].builtin.push(...queries);
        }
<<<<<<< HEAD
=======
        resultMap[language].push(...Object.keys(queries).filter((q) => !queryIsDisabled(language, q)));
    }
    if (errorOnInvalidQueries) {
        validateQueries(resolvedQueries);
>>>>>>> 5166e750
    }
}
/**
 * Get the set of queries included by default.
 */
async function addDefaultQueries(codeQL, languages, resultMap) {
<<<<<<< HEAD
    const suites = languages.map(l => l + '-code-scanning.qls');
    await runResolveQueries(codeQL, resultMap, suites, undefined);
=======
    const suites = languages.map((l) => `${l}-code-scanning.qls`);
    await runResolveQueries(codeQL, resultMap, suites, undefined, false);
>>>>>>> 5166e750
}
// The set of acceptable values for built-in suites from the codeql bundle
const builtinSuites = ["security-extended", "security-and-quality"];
/**
 * Determine the set of queries associated with suiteName's suites and add them to resultMap.
 * Throws an error if suiteName is not a valid builtin suite.
 */
async function addBuiltinSuiteQueries(languages, codeQL, resultMap, suiteName, configFile) {
    const suite = builtinSuites.find((suite) => suite === suiteName);
    if (!suite) {
        throw new Error(getQueryUsesInvalid(configFile, suiteName));
    }
<<<<<<< HEAD
    const suites = languages.map(l => l + '-' + suiteName + '.qls');
    await runResolveQueries(codeQL, resultMap, suites, undefined);
=======
    const suites = languages.map((l) => `${l}-${suiteName}.qls`);
    await runResolveQueries(codeQL, resultMap, suites, undefined, false);
>>>>>>> 5166e750
}
/**
 * Retrieve the set of queries at localQueryPath and add them to resultMap.
 */
async function addLocalQueries(codeQL, resultMap, localQueryPath, checkoutPath, configFile) {
    // Resolve the local path against the workspace so that when this is
    // passed to codeql it resolves to exactly the path we expect it to resolve to.
    let absoluteQueryPath = path.join(checkoutPath, localQueryPath);
    // Check the file exists
    if (!fs.existsSync(absoluteQueryPath)) {
        throw new Error(getLocalPathDoesNotExist(configFile, localQueryPath));
    }
    // Call this after checking file exists, because it'll fail if file doesn't exist
    absoluteQueryPath = fs.realpathSync(absoluteQueryPath);
    // Check the local path doesn't jump outside the repo using '..' or symlinks
    if (!(absoluteQueryPath + path.sep).startsWith(fs.realpathSync(checkoutPath) + path.sep)) {
        throw new Error(getLocalPathOutsideOfRepository(configFile, localQueryPath));
    }
    await runResolveQueries(codeQL, resultMap, [absoluteQueryPath], checkoutPath);
}
/**
 * Retrieve the set of queries at the referenced remote repo and add them to resultMap.
 */
async function addRemoteQueries(codeQL, resultMap, queryUses, tempDir, githubUrl, logger, configFile) {
    let tok = queryUses.split("@");
    if (tok.length !== 2) {
        throw new Error(getQueryUsesInvalid(configFile, queryUses));
    }
    const ref = tok[1];
    tok = tok[0].split("/");
    // The first token is the owner
    // The second token is the repo
    // The rest is a path, if there is more than one token combine them to form the full path
    if (tok.length < 2) {
        throw new Error(getQueryUsesInvalid(configFile, queryUses));
    }
    // Check none of the parts of the repository name are empty
    if (tok[0].trim() === "" || tok[1].trim() === "") {
        throw new Error(getQueryUsesInvalid(configFile, queryUses));
    }
    const nwo = `${tok[0]}/${tok[1]}`;
    // Checkout the external repository
    const checkoutPath = await externalQueries.checkoutExternalRepository(nwo, ref, githubUrl, tempDir, logger);
    const queryPath = tok.length > 2
        ? path.join(checkoutPath, tok.slice(2).join("/"))
        : checkoutPath;
    await runResolveQueries(codeQL, resultMap, [queryPath], checkoutPath);
}
/**
 * Parse a query 'uses' field to a discrete set of query files and update resultMap.
 *
 * The logic for parsing the string is based on what actions does for
 * parsing the 'uses' actions in the workflow file. So it can handle
 * local paths starting with './', or references to remote repos, or
 * a finite set of hardcoded terms for builtin suites.
 */
async function parseQueryUses(languages, codeQL, resultMap, queryUses, tempDir, checkoutPath, githubUrl, logger, configFile) {
    queryUses = queryUses.trim();
    if (queryUses === "") {
        throw new Error(getQueryUsesInvalid(configFile));
    }
    // Check for the local path case before we start trying to parse the repository name
    if (queryUses.startsWith("./")) {
        await addLocalQueries(codeQL, resultMap, queryUses.slice(2), checkoutPath, configFile);
        return;
    }
    // Check for one of the builtin suites
    if (queryUses.indexOf("/") === -1 && queryUses.indexOf("@") === -1) {
        await addBuiltinSuiteQueries(languages, codeQL, resultMap, queryUses, configFile);
        return;
    }
    // Otherwise, must be a reference to another repo
    await addRemoteQueries(codeQL, resultMap, queryUses, tempDir, githubUrl, logger, configFile);
}
// Regex validating stars in paths or paths-ignore entries.
// The intention is to only allow ** to appear when immediately
// preceded and followed by a slash.
const pathStarsRegex = /.*(?:\*\*[^/].*|\*\*$|[^/]\*\*.*)/;
// Characters that are supported by filters in workflows, but not by us.
// See https://docs.github.com/en/actions/reference/workflow-syntax-for-github-actions#filter-pattern-cheat-sheet
const filterPatternCharactersRegex = /.*[\?\+\[\]!].*/;
// Checks that a paths of paths-ignore entry is valid, possibly modifying it
// to make it valid, or if not possible then throws an error.
function validateAndSanitisePath(originalPath, propertyName, configFile, logger) {
    // Take a copy so we don't modify the original path, so we can still construct error messages
    let path = originalPath;
    // All paths are relative to the src root, so strip off leading slashes.
    while (path.charAt(0) === "/") {
        path = path.substring(1);
    }
    // Trailing ** are redundant, so strip them off
    if (path.endsWith("/**")) {
        path = path.substring(0, path.length - 2);
    }
    // An empty path is not allowed as it's meaningless
    if (path === "") {
        throw new Error(getConfigFilePropertyError(configFile, propertyName, `"${originalPath}" is not an invalid path. ` +
            `It is not necessary to include it, and it is not allowed to exclude it.`));
    }
    // Check for illegal uses of **
    if (path.match(pathStarsRegex)) {
        throw new Error(getConfigFilePropertyError(configFile, propertyName, `"${originalPath}" contains an invalid "**" wildcard. ` +
            `They must be immediately preceeded and followed by a slash as in "/**/", or come at the start or end.`));
    }
    // Check for other regex characters that we don't support.
    // Output a warning so the user knows, but otherwise continue normally.
    if (path.match(filterPatternCharactersRegex)) {
        logger.warning(getConfigFilePropertyError(configFile, propertyName, `"${originalPath}" contains an unsupported character. ` +
            `The filter pattern characters ?, +, [, ], ! are not supported and will be matched literally.`));
    }
    // Ban any uses of backslash for now.
    // This may not play nicely with project layouts.
    // This restriction can be lifted later if we determine they are ok.
    if (path.indexOf("\\") !== -1) {
        throw new Error(getConfigFilePropertyError(configFile, propertyName, `"${originalPath}" contains an "\\" character. These are not allowed in filters. ` +
            `If running on windows we recommend using "/" instead for path filters.`));
    }
    return path;
}
exports.validateAndSanitisePath = validateAndSanitisePath;
// An undefined configFile in some of these functions indicates that
// the property was in a workflow file, not a config file
function getNameInvalid(configFile) {
    return getConfigFilePropertyError(configFile, NAME_PROPERTY, "must be a non-empty string");
}
exports.getNameInvalid = getNameInvalid;
function getDisableDefaultQueriesInvalid(configFile) {
    return getConfigFilePropertyError(configFile, DISABLE_DEFAULT_QUERIES_PROPERTY, "must be a boolean");
}
exports.getDisableDefaultQueriesInvalid = getDisableDefaultQueriesInvalid;
function getQueriesInvalid(configFile) {
    return getConfigFilePropertyError(configFile, QUERIES_PROPERTY, "must be an array");
}
exports.getQueriesInvalid = getQueriesInvalid;
function getQueryUsesInvalid(configFile, queryUses) {
    return getConfigFilePropertyError(configFile, `${QUERIES_PROPERTY}.${QUERIES_USES_PROPERTY}`, `must be a built-in suite (${builtinSuites.join(" or ")}), a relative path, or be of the form "owner/repo[/path]@ref"${queryUses !== undefined ? `\n Found: ${queryUses}` : ""}`);
}
exports.getQueryUsesInvalid = getQueryUsesInvalid;
function getPathsIgnoreInvalid(configFile) {
    return getConfigFilePropertyError(configFile, PATHS_IGNORE_PROPERTY, "must be an array of non-empty strings");
}
exports.getPathsIgnoreInvalid = getPathsIgnoreInvalid;
function getPathsInvalid(configFile) {
    return getConfigFilePropertyError(configFile, PATHS_PROPERTY, "must be an array of non-empty strings");
}
exports.getPathsInvalid = getPathsInvalid;
function getLocalPathOutsideOfRepository(configFile, localPath) {
    return getConfigFilePropertyError(configFile, `${QUERIES_PROPERTY}.${QUERIES_USES_PROPERTY}`, `is invalid as the local path "${localPath}" is outside of the repository`);
}
exports.getLocalPathOutsideOfRepository = getLocalPathOutsideOfRepository;
function getLocalPathDoesNotExist(configFile, localPath) {
    return getConfigFilePropertyError(configFile, `${QUERIES_PROPERTY}.${QUERIES_USES_PROPERTY}`, `is invalid as the local path "${localPath}" does not exist in the repository`);
}
exports.getLocalPathDoesNotExist = getLocalPathDoesNotExist;
function getConfigFileOutsideWorkspaceErrorMessage(configFile) {
    return `The configuration file "${configFile}" is outside of the workspace`;
}
exports.getConfigFileOutsideWorkspaceErrorMessage = getConfigFileOutsideWorkspaceErrorMessage;
function getConfigFileDoesNotExistErrorMessage(configFile) {
    return `The configuration file "${configFile}" does not exist`;
}
exports.getConfigFileDoesNotExistErrorMessage = getConfigFileDoesNotExistErrorMessage;
function getConfigFileRepoFormatInvalidMessage(configFile) {
    let error = `The configuration file "${configFile}" is not a supported remote file reference.`;
    error += " Expected format <owner>/<repository>/<file-path>@<ref>";
    return error;
}
exports.getConfigFileRepoFormatInvalidMessage = getConfigFileRepoFormatInvalidMessage;
function getConfigFileFormatInvalidMessage(configFile) {
    return `The configuration file "${configFile}" could not be read`;
}
exports.getConfigFileFormatInvalidMessage = getConfigFileFormatInvalidMessage;
function getConfigFileDirectoryGivenMessage(configFile) {
    return `The configuration file "${configFile}" looks like a directory, not a file`;
}
exports.getConfigFileDirectoryGivenMessage = getConfigFileDirectoryGivenMessage;
function getConfigFilePropertyError(configFile, property, error) {
    if (configFile === undefined) {
        return `The workflow property "${property}" is invalid: ${error}`;
    }
    else {
        return `The configuration file "${configFile}" is invalid: property "${property}" ${error}`;
    }
}
function getNoLanguagesError() {
    return ("Did not detect any languages to analyze. " +
        "Please update input in workflow or check that GitHub detects the correct languages in your repository.");
}
exports.getNoLanguagesError = getNoLanguagesError;
function getUnknownLanguagesError(languages) {
    return `Did not recognise the following languages: ${languages.join(", ")}`;
}
exports.getUnknownLanguagesError = getUnknownLanguagesError;
/**
 * Gets the set of languages in the current repository
 */
async function getLanguagesInRepo(repository, githubAuth, githubUrl, logger) {
    logger.debug(`GitHub repo ${repository.owner} ${repository.repo}`);
    const response = await api
        .getApiClient(githubAuth, githubUrl, true)
        .repos.listLanguages({
        owner: repository.owner,
        repo: repository.repo,
    });
    logger.debug(`Languages API response: ${JSON.stringify(response)}`);
    // The GitHub API is going to return languages in order of popularity,
    // When we pick a language to autobuild we want to pick the most popular traced language
    // Since sets in javascript maintain insertion order, using a set here and then splatting it
    // into an array gives us an array of languages ordered by popularity
    const languages = new Set();
    for (const lang of Object.keys(response.data)) {
        const parsedLang = languages_1.parseLanguage(lang);
        if (parsedLang !== undefined) {
            languages.add(parsedLang);
        }
    }
    return [...languages];
}
/**
 * Get the languages to analyse.
 *
 * The result is obtained from the action input parameter 'languages' if that
 * has been set, otherwise it is deduced as all languages in the repo that
 * can be analysed.
 *
 * If no languages could be detected from either the workflow or the repository
 * then throw an error.
 */
async function getLanguages(languagesInput, repository, githubAuth, githubUrl, logger) {
    // Obtain from action input 'languages' if set
    let languages = (languagesInput || "")
        .split(",")
        .map((x) => x.trim())
        .filter((x) => x.length > 0);
    logger.info(`Languages from configuration: ${JSON.stringify(languages)}`);
    if (languages.length === 0) {
        // Obtain languages as all languages in the repo that can be analysed
        languages = await getLanguagesInRepo(repository, githubAuth, githubUrl, logger);
        logger.info(`Automatically detected languages: ${JSON.stringify(languages)}`);
    }
    // If the languages parameter was not given and no languages were
    // detected then fail here as this is a workflow configuration error.
    if (languages.length === 0) {
        throw new Error(getNoLanguagesError());
    }
    // Make sure they are supported
    const parsedLanguages = [];
    const unknownLanguages = [];
    for (const language of languages) {
        const parsedLanguage = languages_1.parseLanguage(language);
        if (parsedLanguage === undefined) {
            unknownLanguages.push(language);
        }
        else if (parsedLanguages.indexOf(parsedLanguage) === -1) {
            parsedLanguages.push(parsedLanguage);
        }
    }
    if (unknownLanguages.length > 0) {
        throw new Error(getUnknownLanguagesError(unknownLanguages));
    }
    return parsedLanguages;
}
async function addQueriesFromWorkflow(codeQL, queriesInput, languages, resultMap, tempDir, checkoutPath, githubUrl, logger) {
    queriesInput = queriesInput.trim();
    // "+" means "don't override config file" - see shouldAddConfigFileQueries
    queriesInput = queriesInput.replace(/^\+/, "");
    for (const query of queriesInput.split(",")) {
        await parseQueryUses(languages, codeQL, resultMap, query, tempDir, checkoutPath, githubUrl, logger);
    }
}
// Returns true if either no queries were provided in the workflow.
// or if the queries in the workflow were provided in "additive" mode,
// indicating that they shouldn't override the config queries but
// should instead be added in addition
function shouldAddConfigFileQueries(queriesInput) {
    if (queriesInput) {
        return queriesInput.trimStart().substr(0, 1) === "+";
    }
    return true;
}
/**
 * Get the default config for when the user has not supplied one.
 */
async function getDefaultConfig(languagesInput, queriesInput, repository, tempDir, toolCacheDir, codeQL, checkoutPath, githubAuth, githubUrl, logger) {
    const languages = await getLanguages(languagesInput, repository, githubAuth, githubUrl, logger);
    const queries = {};
    await addDefaultQueries(codeQL, languages, queries);
    if (queriesInput) {
        await addQueriesFromWorkflow(codeQL, queriesInput, languages, queries, tempDir, checkoutPath, githubUrl, logger);
    }
    return {
        languages,
        queries,
        pathsIgnore: [],
        paths: [],
        originalUserInput: {},
        tempDir,
        toolCacheDir,
        codeQLCmd: codeQL.getPath(),
    };
}
exports.getDefaultConfig = getDefaultConfig;
/**
 * Load the config from the given file.
 */
async function loadConfig(languagesInput, queriesInput, configFile, repository, tempDir, toolCacheDir, codeQL, checkoutPath, githubAuth, githubUrl, logger) {
    let parsedYAML;
    if (isLocal(configFile)) {
        // Treat the config file as relative to the workspace
        configFile = path.resolve(checkoutPath, configFile);
        parsedYAML = getLocalConfig(configFile, checkoutPath);
    }
    else {
        parsedYAML = await getRemoteConfig(configFile, githubAuth, githubUrl);
    }
    // Validate that the 'name' property is syntactically correct,
    // even though we don't use the value yet.
    if (NAME_PROPERTY in parsedYAML) {
        if (typeof parsedYAML[NAME_PROPERTY] !== "string") {
            throw new Error(getNameInvalid(configFile));
        }
        if (parsedYAML[NAME_PROPERTY].length === 0) {
            throw new Error(getNameInvalid(configFile));
        }
    }
    const languages = await getLanguages(languagesInput, repository, githubAuth, githubUrl, logger);
    const queries = {};
    const pathsIgnore = [];
    const paths = [];
    let disableDefaultQueries = false;
    if (DISABLE_DEFAULT_QUERIES_PROPERTY in parsedYAML) {
        if (typeof parsedYAML[DISABLE_DEFAULT_QUERIES_PROPERTY] !== "boolean") {
            throw new Error(getDisableDefaultQueriesInvalid(configFile));
        }
        disableDefaultQueries = parsedYAML[DISABLE_DEFAULT_QUERIES_PROPERTY];
    }
    if (!disableDefaultQueries) {
        await addDefaultQueries(codeQL, languages, queries);
    }
    // If queries were provided using `with` in the action configuration,
    // they should take precedence over the queries in the config file
    // unless they're prefixed with "+", in which case they supplement those
    // in the config file.
    if (queriesInput) {
        await addQueriesFromWorkflow(codeQL, queriesInput, languages, queries, tempDir, checkoutPath, githubUrl, logger);
    }
    if (shouldAddConfigFileQueries(queriesInput) &&
        QUERIES_PROPERTY in parsedYAML) {
        if (!(parsedYAML[QUERIES_PROPERTY] instanceof Array)) {
            throw new Error(getQueriesInvalid(configFile));
        }
        for (const query of parsedYAML[QUERIES_PROPERTY]) {
            if (!(QUERIES_USES_PROPERTY in query) ||
                typeof query[QUERIES_USES_PROPERTY] !== "string") {
                throw new Error(getQueryUsesInvalid(configFile));
            }
            await parseQueryUses(languages, codeQL, queries, query[QUERIES_USES_PROPERTY], tempDir, checkoutPath, githubUrl, logger, configFile);
        }
    }
    if (PATHS_IGNORE_PROPERTY in parsedYAML) {
        if (!(parsedYAML[PATHS_IGNORE_PROPERTY] instanceof Array)) {
            throw new Error(getPathsIgnoreInvalid(configFile));
        }
        parsedYAML[PATHS_IGNORE_PROPERTY].forEach((path) => {
            if (typeof path !== "string" || path === "") {
                throw new Error(getPathsIgnoreInvalid(configFile));
            }
            pathsIgnore.push(validateAndSanitisePath(path, PATHS_IGNORE_PROPERTY, configFile, logger));
        });
    }
    if (PATHS_PROPERTY in parsedYAML) {
        if (!(parsedYAML[PATHS_PROPERTY] instanceof Array)) {
            throw new Error(getPathsInvalid(configFile));
        }
        parsedYAML[PATHS_PROPERTY].forEach((path) => {
            if (typeof path !== "string" || path === "") {
                throw new Error(getPathsInvalid(configFile));
            }
            paths.push(validateAndSanitisePath(path, PATHS_PROPERTY, configFile, logger));
        });
    }
    // The list of queries should not be empty for any language. If it is then
    // it is a user configuration error.
    for (const language of languages) {
        if (queries[language] === undefined ||
            (queries[language].builtin.length === 0 && queries[language].custom.length === 0)) {
            throw new Error(`Did not detect any queries to run for ${language}. ` +
                "Please make sure that the default queries are enabled, or you are specifying queries to run.");
        }
    }
    return {
        languages,
        queries,
        pathsIgnore,
        paths,
        originalUserInput: parsedYAML,
        tempDir,
        toolCacheDir,
        codeQLCmd: codeQL.getPath(),
    };
}
/**
 * Load and return the config.
 *
 * This will parse the config from the user input if present, or generate
 * a default config. The parsed config is then stored to a known location.
 */
async function initConfig(languagesInput, queriesInput, configFile, repository, tempDir, toolCacheDir, codeQL, checkoutPath, githubAuth, githubUrl, logger) {
    let config;
    // If no config file was provided create an empty one
    if (!configFile) {
        logger.debug("No configuration file was provided");
        config = await getDefaultConfig(languagesInput, queriesInput, repository, tempDir, toolCacheDir, codeQL, checkoutPath, githubAuth, githubUrl, logger);
    }
    else {
        config = await loadConfig(languagesInput, queriesInput, configFile, repository, tempDir, toolCacheDir, codeQL, checkoutPath, githubAuth, githubUrl, logger);
    }
    // Save the config so we can easily access it again in the future
    await saveConfig(config, logger);
    return config;
}
exports.initConfig = initConfig;
function isLocal(configPath) {
    // If the path starts with ./, look locally
    if (configPath.indexOf("./") === 0) {
        return true;
    }
    return configPath.indexOf("@") === -1;
}
function getLocalConfig(configFile, checkoutPath) {
    // Error if the config file is now outside of the workspace
    if (!(configFile + path.sep).startsWith(checkoutPath + path.sep)) {
        throw new Error(getConfigFileOutsideWorkspaceErrorMessage(configFile));
    }
    // Error if the file does not exist
    if (!fs.existsSync(configFile)) {
        throw new Error(getConfigFileDoesNotExistErrorMessage(configFile));
    }
    return yaml.safeLoad(fs.readFileSync(configFile, "utf8"));
}
async function getRemoteConfig(configFile, githubAuth, githubUrl) {
    // retrieve the various parts of the config location, and ensure they're present
    const format = new RegExp("(?<owner>[^/]+)/(?<repo>[^/]+)/(?<path>[^@]+)@(?<ref>.*)");
    const pieces = format.exec(configFile);
    // 5 = 4 groups + the whole expression
    if (pieces === null || pieces.groups === undefined || pieces.length < 5) {
        throw new Error(getConfigFileRepoFormatInvalidMessage(configFile));
    }
    const response = await api
        .getApiClient(githubAuth, githubUrl, true)
        .repos.getContents({
        owner: pieces.groups.owner,
        repo: pieces.groups.repo,
        path: pieces.groups.path,
        ref: pieces.groups.ref,
    });
    let fileContents;
    if ("content" in response.data && response.data.content !== undefined) {
        fileContents = response.data.content;
    }
    else if (Array.isArray(response.data)) {
        throw new Error(getConfigFileDirectoryGivenMessage(configFile));
    }
    else {
        throw new Error(getConfigFileFormatInvalidMessage(configFile));
    }
    return yaml.safeLoad(Buffer.from(fileContents, "base64").toString("binary"));
}
/**
 * Get the file path where the parsed config will be stored.
 */
function getPathToParsedConfigFile(tempDir) {
    return path.join(tempDir, "config");
}
exports.getPathToParsedConfigFile = getPathToParsedConfigFile;
/**
 * Store the given config to the path returned from getPathToParsedConfigFile.
 */
async function saveConfig(config, logger) {
    const configString = JSON.stringify(config);
    const configFile = getPathToParsedConfigFile(config.tempDir);
    fs.mkdirSync(path.dirname(configFile), { recursive: true });
    fs.writeFileSync(configFile, configString, "utf8");
    logger.debug("Saved config:");
    logger.debug(configString);
}
/**
 * Get the config that has been saved to the given temp dir.
 * If the config could not be found then returns undefined.
 */
async function getConfig(tempDir, logger) {
    const configFile = getPathToParsedConfigFile(tempDir);
    if (!fs.existsSync(configFile)) {
        return undefined;
    }
    const configString = fs.readFileSync(configFile, "utf8");
    logger.debug("Loaded config:");
    logger.debug(configString);
    return JSON.parse(configString);
}
exports.getConfig = getConfig;
//# sourceMappingURL=config-utils.js.map<|MERGE_RESOLUTION|>--- conflicted
+++ resolved
@@ -76,33 +76,21 @@
                 custom: [],
             };
         }
-        const queries = Object.keys(queryPaths).filter(q => !queryIsDisabled(language, q));
+        const queries = Object.keys(queryPaths).filter((q) => !queryIsDisabled(language, q));
         if (extraSearchPath !== undefined) {
             resultMap[language].custom.push(...queries);
         }
         else {
             resultMap[language].builtin.push(...queries);
         }
-<<<<<<< HEAD
-=======
-        resultMap[language].push(...Object.keys(queries).filter((q) => !queryIsDisabled(language, q)));
-    }
-    if (errorOnInvalidQueries) {
-        validateQueries(resolvedQueries);
->>>>>>> 5166e750
     }
 }
 /**
  * Get the set of queries included by default.
  */
 async function addDefaultQueries(codeQL, languages, resultMap) {
-<<<<<<< HEAD
-    const suites = languages.map(l => l + '-code-scanning.qls');
+    const suites = languages.map((l) => `${l}-code-scanning.qls`);
     await runResolveQueries(codeQL, resultMap, suites, undefined);
-=======
-    const suites = languages.map((l) => `${l}-code-scanning.qls`);
-    await runResolveQueries(codeQL, resultMap, suites, undefined, false);
->>>>>>> 5166e750
 }
 // The set of acceptable values for built-in suites from the codeql bundle
 const builtinSuites = ["security-extended", "security-and-quality"];
@@ -115,13 +103,8 @@
     if (!suite) {
         throw new Error(getQueryUsesInvalid(configFile, suiteName));
     }
-<<<<<<< HEAD
-    const suites = languages.map(l => l + '-' + suiteName + '.qls');
+    const suites = languages.map((l) => `${l}-${suiteName}.qls`);
     await runResolveQueries(codeQL, resultMap, suites, undefined);
-=======
-    const suites = languages.map((l) => `${l}-${suiteName}.qls`);
-    await runResolveQueries(codeQL, resultMap, suites, undefined, false);
->>>>>>> 5166e750
 }
 /**
  * Retrieve the set of queries at localQueryPath and add them to resultMap.
@@ -507,7 +490,8 @@
     // it is a user configuration error.
     for (const language of languages) {
         if (queries[language] === undefined ||
-            (queries[language].builtin.length === 0 && queries[language].custom.length === 0)) {
+            (queries[language].builtin.length === 0 &&
+                queries[language].custom.length === 0)) {
             throw new Error(`Did not detect any queries to run for ${language}. ` +
                 "Please make sure that the default queries are enabled, or you are specifying queries to run.");
         }
