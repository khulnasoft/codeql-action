--- conflicted
+++ resolved
@@ -96,6 +96,7 @@
     // Remove this if commander.js starts supporting hidden options.
     .allowUnknownOption()
     .action(async (cmd) => {
+    var _a;
     const logger = logging_1.getRunnerLogger(cmd.debug);
     try {
         const tempDir = getTempDir(cmd.tempDir);
@@ -108,6 +109,10 @@
             auth: cmd.githubAuth,
             url: util_1.parseGithubUrl(cmd.githubUrl),
         };
+        const externalRepositoryAPIDetails = {
+            auth: (_a = cmd.externalRepositoryToken, (_a !== null && _a !== void 0 ? _a : cmd.githubAuth)),
+            url: util_1.parseGithubUrl(cmd.githubUrl),
+        };
         const gitHubVersion = await util_1.getGitHubVersion(apiDetails);
         if (gitHubVersion !== undefined) {
             util_1.checkGitHubVersionInRange(gitHubVersion, "runner", logger);
@@ -119,11 +124,7 @@
         else {
             codeql = (await init_1.initCodeQL(undefined, apiDetails, tempDir, toolsDir, "runner", logger)).codeql;
         }
-<<<<<<< HEAD
-        const config = await init_1.initConfig(cmd.languages, cmd.queries, cmd.configFile, cmd.externalRepositoryToken, repository_1.parseRepositoryNwo(cmd.repository), tempDir, toolsDir, codeql, cmd.checkoutPath || process.cwd(), cmd.githubAuth, util_1.parseGithubUrl(cmd.githubUrl), logger);
-=======
-        const config = await init_1.initConfig(cmd.languages, cmd.queries, cmd.configFile, repository_1.parseRepositoryNwo(cmd.repository), tempDir, toolsDir, codeql, cmd.checkoutPath || process.cwd(), gitHubVersion, apiDetails, logger);
->>>>>>> 9f7bdecc
+        const config = await init_1.initConfig(cmd.languages, cmd.queries, cmd.configFile, repository_1.parseRepositoryNwo(cmd.repository), tempDir, toolsDir, codeql, cmd.checkoutPath || process.cwd(), gitHubVersion, externalRepositoryAPIDetails, logger);
         const tracerConfig = await init_1.runInit(codeql, config);
         if (tracerConfig === undefined) {
             return;
