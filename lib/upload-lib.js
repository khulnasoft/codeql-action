--- conflicted
+++ resolved
@@ -66,22 +66,18 @@
 // Uploads a single sarif file or a directory of sarif files
 // depending on what the path happens to refer to.
 // Returns true iff the upload occurred and succeeded
-<<<<<<< HEAD
-async function uploadFromActions(sarifPath, repositoryNwo, commitOid, ref, analysisKey, analysisName, workflowRunID, checkoutPath, environment, apiDetails, logger) {
-    return await uploadFiles(getSarifFilePaths(sarifPath), repositoryNwo, commitOid, ref, analysisKey, analysisName, workflowRunID, checkoutPath, environment, apiDetails, "actions", logger);
+async function uploadFromActions(sarifPath, repositoryNwo, commitOid, ref, analysisKey, analysisName, workflowRunID, checkoutPath, environment, gitHubVersion, apiDetails, logger) {
+    return await uploadFiles(getSarifFilePaths(sarifPath), repositoryNwo, commitOid, ref, analysisKey, analysisName, workflowRunID, checkoutPath, environment, gitHubVersion, apiDetails, "actions", logger);
 }
 exports.uploadFromActions = uploadFromActions;
 // Uploads a single sarif file or a directory of sarif files
 // depending on what the path happens to refer to.
 // Returns true iff the upload occurred and succeeded
-async function uploadFromRunner(sarifPath, repositoryNwo, commitOid, ref, checkoutPath, apiDetails, logger) {
-    return await uploadFiles(getSarifFilePaths(sarifPath), repositoryNwo, commitOid, ref, undefined, undefined, undefined, checkoutPath, undefined, apiDetails, "runner", logger);
+async function uploadFromRunner(sarifPath, repositoryNwo, commitOid, ref, checkoutPath, gitHubVersion, apiDetails, logger) {
+    return await uploadFiles(getSarifFilePaths(sarifPath), repositoryNwo, commitOid, ref, undefined, undefined, undefined, checkoutPath, undefined, gitHubVersion, apiDetails, "runner", logger);
 }
 exports.uploadFromRunner = uploadFromRunner;
 function getSarifFilePaths(sarifPath) {
-=======
-async function upload(sarifPath, repositoryNwo, commitOid, ref, analysisKey, analysisName, workflowRunID, checkoutPath, environment, gitHubVersion, apiDetails, mode, logger) {
->>>>>>> dc999c55
     const sarifFiles = [];
     if (!fs.existsSync(sarifPath)) {
         throw new Error(`Path does not exist: ${sarifPath}`);
@@ -101,11 +97,7 @@
     else {
         sarifFiles.push(sarifPath);
     }
-<<<<<<< HEAD
     return sarifFiles;
-=======
-    return await uploadFiles(sarifFiles, repositoryNwo, commitOid, ref, analysisKey, analysisName, workflowRunID, checkoutPath, environment, gitHubVersion, apiDetails, mode, logger);
->>>>>>> dc999c55
 }
 // Counts the number of results in the given SARIF file
 function countResultsInSarif(sarif) {
