"use strict";
var __importStar = (this && this.__importStar) || function (mod) {
    if (mod && mod.__esModule) return mod;
    var result = {};
    if (mod != null) for (var k in mod) if (Object.hasOwnProperty.call(mod, k)) result[k] = mod[k];
    result["default"] = mod;
    return result;
};
var __importDefault = (this && this.__importDefault) || function (mod) {
    return (mod && mod.__esModule) ? mod : { "default": mod };
};
Object.defineProperty(exports, "__esModule", { value: true });
const toolrunnner = __importStar(require("@actions/exec/lib/toolrunner"));
const http = __importStar(require("@actions/http-client"));
const toolcache = __importStar(require("@actions/tool-cache"));
const fs = __importStar(require("fs"));
const path = __importStar(require("path"));
const semver = __importStar(require("semver"));
const stream = __importStar(require("stream"));
const globalutil = __importStar(require("util"));
const v4_1 = __importDefault(require("uuid/v4"));
const api = __importStar(require("./api-client"));
const defaults = __importStar(require("./defaults.json")); // Referenced from codeql-action-sync-tool!
const error_matcher_1 = require("./error-matcher");
const exec_wrapper_1 = require("./exec-wrapper");
const util = __importStar(require("./util"));
/**
 * Stores the CodeQL object, and is populated by `setupCodeQL` or `getCodeQL`.
 * Can be overridden in tests using `setCodeQL`.
 */
let cachedCodeQL = undefined;
const CODEQL_BUNDLE_VERSION = defaults.bundleVersion;
const CODEQL_BUNDLE_NAME = "codeql-bundle.tar.gz";
const CODEQL_DEFAULT_ACTION_REPOSITORY = "github/codeql-action";
function getCodeQLActionRepository(mode) {
    if (mode !== 'actions') {
        return CODEQL_DEFAULT_ACTION_REPOSITORY;
    }
    // Actions do not know their own repository name,
    // so we currently use this hack to find the name based on where our files are.
    // This can be removed once the change to the runner in https://github.com/actions/runner/pull/585 is deployed.
    const runnerTemp = util.getRequiredEnvParam("RUNNER_TEMP");
    const actionsDirectory = path.join(path.dirname(runnerTemp), "_actions");
    const relativeScriptPath = path.relative(actionsDirectory, __filename);
    // This handles the case where the Action does not come from an Action repository,
    // e.g. our integration tests which use the Action code from the current checkout.
    if (relativeScriptPath.startsWith("..") || path.isAbsolute(relativeScriptPath)) {
        return CODEQL_DEFAULT_ACTION_REPOSITORY;
    }
    const relativeScriptPathParts = relativeScriptPath.split(path.sep);
    return relativeScriptPathParts[0] + "/" + relativeScriptPathParts[1];
}
async function getCodeQLBundleDownloadURL(githubAuth, githubUrl, mode, logger) {
    const codeQLActionRepository = getCodeQLActionRepository(mode);
    const potentialDownloadSources = [
        // This GitHub instance, and this Action.
        [githubUrl, codeQLActionRepository],
        // This GitHub instance, and the canonical Action.
        [githubUrl, CODEQL_DEFAULT_ACTION_REPOSITORY],
        // GitHub.com, and the canonical Action.
        [util.GITHUB_DOTCOM_URL, CODEQL_DEFAULT_ACTION_REPOSITORY],
    ];
    // We now filter out any duplicates.
    // Duplicates will happen either because the GitHub instance is GitHub.com, or because the Action is not a fork.
    const uniqueDownloadSources = potentialDownloadSources.filter((url, index, self) => index === self.indexOf(url));
    for (let downloadSource of uniqueDownloadSources) {
        let [apiURL, repository] = downloadSource;
        // If we've reached the final case, short-circuit the API check since we know the bundle exists and is public.
        if (apiURL === util.GITHUB_DOTCOM_URL && repository === CODEQL_DEFAULT_ACTION_REPOSITORY) {
            break;
        }
        let [repositoryOwner, repositoryName] = repository.split("/");
        try {
            const release = await api.getApiClient(githubAuth, githubUrl).repos.getReleaseByTag({
                owner: repositoryOwner,
                repo: repositoryName,
                tag: CODEQL_BUNDLE_VERSION
            });
            for (let asset of release.data.assets) {
                if (asset.name === CODEQL_BUNDLE_NAME) {
                    logger.info(`Found CodeQL bundle in ${downloadSource[1]} on ${downloadSource[0]} with URL ${asset.url}.`);
                    return asset.url;
                }
            }
        }
        catch (e) {
            logger.info(`Looked for CodeQL bundle in ${downloadSource[1]} on ${downloadSource[0]} but got error ${e}.`);
        }
    }
    return `https://github.com/${CODEQL_DEFAULT_ACTION_REPOSITORY}/releases/download/${CODEQL_BUNDLE_VERSION}/${CODEQL_BUNDLE_NAME}`;
}
// We have to download CodeQL manually because the toolcache doesn't support Accept headers.
// This can be removed once https://github.com/actions/toolkit/pull/530 is merged and released.
async function toolcacheDownloadTool(url, headers, tempDir, logger) {
    const client = new http.HttpClient('CodeQL Action');
    const dest = path.join(tempDir, v4_1.default());
    const response = await client.get(url, headers);
    if (response.message.statusCode !== 200) {
        logger.info(`Failed to download from "${url}". Code(${response.message.statusCode}) Message(${response.message.statusMessage})`);
        throw new Error(`Unexpected HTTP response: ${response.message.statusCode}`);
    }
    const pipeline = globalutil.promisify(stream.pipeline);
    fs.mkdirSync(path.dirname(dest), { recursive: true });
    await pipeline(response.message, fs.createWriteStream(dest));
    return dest;
}
async function setupCodeQL(codeqlURL, githubAuth, githubUrl, tempDir, toolsDir, mode, logger) {
    // Setting these two env vars makes the toolcache code safe to use outside,
    // of actions but this is obviously not a great thing we're doing and it would
    // be better to write our own implementation to use outside of actions.
    process.env['RUNNER_TEMP'] = tempDir;
    process.env['RUNNER_TOOL_CACHE'] = toolsDir;
    try {
        const codeqlURLVersion = getCodeQLURLVersion(codeqlURL || `/${CODEQL_BUNDLE_VERSION}/`, logger);
        let codeqlFolder = toolcache.find('CodeQL', codeqlURLVersion);
        if (codeqlFolder) {
            logger.debug(`CodeQL found in cache ${codeqlFolder}`);
        }
        else {
            if (!codeqlURL) {
                codeqlURL = await getCodeQLBundleDownloadURL(githubAuth, githubUrl, mode, logger);
            }
            const headers = { accept: 'application/octet-stream' };
            // We only want to provide an authorization header if we are downloading
            // from the same GitHub instance the Action is running on.
            // This avoids leaking Enterprise tokens to dotcom.
            if (codeqlURL.startsWith(githubUrl + "/")) {
                logger.debug('Downloading CodeQL bundle with token.');
                headers.authorization = `token ${githubAuth}`;
            }
            else {
                logger.debug('Downloading CodeQL bundle without token.');
            }
            logger.info(`Downloading CodeQL tools from ${codeqlURL}. This may take a while.`);
            let codeqlPath = await toolcacheDownloadTool(codeqlURL, headers, tempDir, logger);
            logger.debug(`CodeQL bundle download to ${codeqlPath} complete.`);
            const codeqlExtracted = await toolcache.extractTar(codeqlPath);
            codeqlFolder = await toolcache.cacheDir(codeqlExtracted, 'CodeQL', codeqlURLVersion);
        }
        let codeqlCmd = path.join(codeqlFolder, 'codeql', 'codeql');
        if (process.platform === 'win32') {
            codeqlCmd += ".exe";
        }
        else if (process.platform !== 'linux' && process.platform !== 'darwin') {
            throw new Error("Unsupported platform: " + process.platform);
        }
        cachedCodeQL = getCodeQLForCmd(codeqlCmd);
        return cachedCodeQL;
    }
    catch (e) {
        logger.error(e);
        throw new Error("Unable to download and extract CodeQL CLI");
    }
}
exports.setupCodeQL = setupCodeQL;
function getCodeQLURLVersion(url, logger) {
    const match = url.match(/\/codeql-bundle-(.*)\//);
    if (match === null || match.length < 2) {
        throw new Error(`Malformed tools url: ${url}. Version could not be inferred`);
    }
    let version = match[1];
    if (!semver.valid(version)) {
        logger.debug(`Bundle version ${version} is not in SemVer format. Will treat it as pre-release 0.0.0-${version}.`);
        version = '0.0.0-' + version;
    }
    const s = semver.clean(version);
    if (!s) {
        throw new Error(`Malformed tools url ${url}. Version should be in SemVer format but have ${version} instead`);
    }
    return s;
}
exports.getCodeQLURLVersion = getCodeQLURLVersion;
/**
 * Use the CodeQL executable located at the given path.
 */
function getCodeQL(cmd) {
    if (cachedCodeQL === undefined) {
        cachedCodeQL = getCodeQLForCmd(cmd);
    }
    return cachedCodeQL;
}
exports.getCodeQL = getCodeQL;
function resolveFunction(partialCodeql, methodName, defaultImplementation) {
    if (typeof partialCodeql[methodName] !== 'function') {
        if (defaultImplementation !== undefined) {
            return defaultImplementation;
        }
        const dummyMethod = () => {
            throw new Error('CodeQL ' + methodName + ' method not correctly defined');
        };
        return dummyMethod;
    }
    return partialCodeql[methodName];
}
/**
 * Set the functionality for CodeQL methods. Only for use in tests.
 *
 * Accepts a partial object and any undefined methods will be implemented
 * to immediately throw an exception indicating which method is missing.
 */
function setCodeQL(partialCodeql) {
    cachedCodeQL = {
        getPath: resolveFunction(partialCodeql, 'getPath', () => '/tmp/dummy-path'),
        printVersion: resolveFunction(partialCodeql, 'printVersion'),
        getTracerEnv: resolveFunction(partialCodeql, 'getTracerEnv'),
        databaseInit: resolveFunction(partialCodeql, 'databaseInit'),
        runAutobuild: resolveFunction(partialCodeql, 'runAutobuild'),
        extractScannedLanguage: resolveFunction(partialCodeql, 'extractScannedLanguage'),
        finalizeDatabase: resolveFunction(partialCodeql, 'finalizeDatabase'),
        resolveQueries: resolveFunction(partialCodeql, 'resolveQueries'),
        databaseAnalyze: resolveFunction(partialCodeql, 'databaseAnalyze')
    };
    return cachedCodeQL;
}
exports.setCodeQL = setCodeQL;
/**
 * Get the cached CodeQL object. Should only be used from tests.
 *
 * TODO: Work out a good way for tests to get this from the test context
 * instead of having to have this method.
 */
function getCachedCodeQL() {
    if (cachedCodeQL === undefined) {
        // Should never happen as setCodeQL is called by testing-utils.setupTests
        throw new Error('cachedCodeQL undefined');
    }
    return cachedCodeQL;
}
exports.getCachedCodeQL = getCachedCodeQL;
function getCodeQLForCmd(cmd) {
    return {
        getPath: function () {
            return cmd;
        },
        printVersion: async function () {
            await new toolrunnner.ToolRunner(cmd, [
                'version',
                '--format=json'
            ]).exec();
        },
        getTracerEnv: async function (databasePath) {
            // Write tracer-env.js to a temp location.
            const tracerEnvJs = path.resolve(databasePath, 'working', 'tracer-env.js');
            fs.mkdirSync(path.dirname(tracerEnvJs), { recursive: true });
            fs.writeFileSync(tracerEnvJs, `
        const fs = require('fs');
        const env = {};
        for (let entry of Object.entries(process.env)) {
          const key = entry[0];
          const value = entry[1];
          if (typeof value !== 'undefined' && key !== '_' && !key.startsWith('JAVA_MAIN_CLASS_')) {
            env[key] = value;
          }
        }
        process.stdout.write(process.argv[2]);
        fs.writeFileSync(process.argv[2], JSON.stringify(env), 'utf-8');`);
            const envFile = path.resolve(databasePath, 'working', 'env.tmp');
            await new toolrunnner.ToolRunner(cmd, [
                'database',
                'trace-command',
                databasePath,
                ...getExtraOptionsFromEnv(['database', 'trace-command']),
                process.execPath,
                tracerEnvJs,
                envFile
            ]).exec();
            return JSON.parse(fs.readFileSync(envFile, 'utf-8'));
        },
        databaseInit: async function (databasePath, language, sourceRoot) {
            await new toolrunnner.ToolRunner(cmd, [
                'database',
                'init',
                databasePath,
                '--language=' + language,
                '--source-root=' + sourceRoot,
                ...getExtraOptionsFromEnv(['database', 'init']),
            ]).exec();
        },
        runAutobuild: async function (language) {
            const cmdName = process.platform === 'win32' ? 'autobuild.cmd' : 'autobuild.sh';
            const autobuildCmd = path.join(path.dirname(cmd), language, 'tools', cmdName);
            // Update JAVA_TOOL_OPTIONS to contain '-Dhttp.keepAlive=false'
            // This is because of an issue with Azure pipelines timing out connections after 4 minutes
            // and Maven not properly handling closed connections
            // Otherwise long build processes will timeout when pulling down Java packages
            // https://developercommunity.visualstudio.com/content/problem/292284/maven-hosted-agent-connection-timeout.html
            let javaToolOptions = process.env['JAVA_TOOL_OPTIONS'] || "";
            process.env['JAVA_TOOL_OPTIONS'] = [...javaToolOptions.split(/\s+/), '-Dhttp.keepAlive=false', '-Dmaven.wagon.http.pool=false'].join(' ');
            await new toolrunnner.ToolRunner(autobuildCmd).exec();
        },
        extractScannedLanguage: async function (databasePath, language) {
            // Get extractor location
            let extractorPath = '';
            await new toolrunnner.ToolRunner(cmd, [
                'resolve',
                'extractor',
                '--format=json',
                '--language=' + language,
                ...getExtraOptionsFromEnv(['resolve', 'extractor']),
            ], {
                silent: true,
                listeners: {
                    stdout: (data) => { extractorPath += data.toString(); },
                    stderr: (data) => { process.stderr.write(data); }
                }
            }).exec();
            // Set trace command
            const ext = process.platform === 'win32' ? '.cmd' : '.sh';
            const traceCommand = path.resolve(JSON.parse(extractorPath), 'tools', 'autobuild' + ext);
            // Run trace command
<<<<<<< HEAD
            await exec_wrapper_1.execErrorCatcher(cmd, [
=======
            await new toolrunnner.ToolRunner(cmd, [
>>>>>>> 556aed46
                'database',
                'trace-command',
                ...getExtraOptionsFromEnv(['database', 'trace-command']),
                databasePath,
                '--',
                traceCommand
<<<<<<< HEAD
            ], error_matcher_1.errorMatchers);
        },
        finalizeDatabase: async function (databasePath) {
            await exec_wrapper_1.execErrorCatcher(cmd, [
=======
            ]).exec();
        },
        finalizeDatabase: async function (databasePath) {
            await new toolrunnner.ToolRunner(cmd, [
>>>>>>> 556aed46
                'database',
                'finalize',
                ...getExtraOptionsFromEnv(['database', 'finalize']),
                databasePath
<<<<<<< HEAD
            ], error_matcher_1.errorMatchers);
=======
            ]).exec();
>>>>>>> 556aed46
        },
        resolveQueries: async function (queries, extraSearchPath) {
            const codeqlArgs = [
                'resolve',
                'queries',
                ...queries,
                '--format=bylanguage',
                ...getExtraOptionsFromEnv(['resolve', 'queries'])
            ];
            if (extraSearchPath !== undefined) {
                codeqlArgs.push('--search-path', extraSearchPath);
            }
            let output = '';
            await new toolrunnner.ToolRunner(cmd, codeqlArgs, {
                listeners: {
                    stdout: (data) => {
                        output += data.toString();
                    }
                }
            }).exec();
            return JSON.parse(output);
        },
        databaseAnalyze: async function (databasePath, sarifFile, querySuite, memoryFlag, threadsFlag) {
            await new toolrunnner.ToolRunner(cmd, [
                'database',
                'analyze',
                memoryFlag,
                threadsFlag,
                databasePath,
                '--format=sarif-latest',
                '--output=' + sarifFile,
                '--no-sarif-add-snippets',
                ...getExtraOptionsFromEnv(['database', 'analyze']),
                querySuite
            ]).exec();
        }
    };
}
/**
 * Gets the options for `path` of `options` as an array of extra option strings.
 */
function getExtraOptionsFromEnv(path) {
    let options = util.getExtraOptionsEnvParam();
    return getExtraOptions(options, path, []);
}
/**
 * Gets the options for `path` of `options` as an array of extra option strings.
 *
 * - the special terminal step name '*' in `options` matches all path steps
 * - throws an exception if this conversion is impossible.
 */
function getExtraOptions(options, path, pathInfo) {
    var _a, _b, _c;
    /**
     * Gets `options` as an array of extra option strings.
     *
     * - throws an exception mentioning `pathInfo` if this conversion is impossible.
     */
    function asExtraOptions(options, pathInfo) {
        if (options === undefined) {
            return [];
        }
        if (!Array.isArray(options)) {
            const msg = `The extra options for '${pathInfo.join('.')}' ('${JSON.stringify(options)}') are not in an array.`;
            throw new Error(msg);
        }
        return options.map(o => {
            const t = typeof o;
            if (t !== 'string' && t !== 'number' && t !== 'boolean') {
                const msg = `The extra option for '${pathInfo.join('.')}' ('${JSON.stringify(o)}') is not a primitive value.`;
                throw new Error(msg);
            }
            return o + '';
        });
    }
    let all = asExtraOptions((_a = options) === null || _a === void 0 ? void 0 : _a['*'], pathInfo.concat('*'));
    let specific = path.length === 0 ?
        asExtraOptions(options, pathInfo) :
        getExtraOptions((_b = options) === null || _b === void 0 ? void 0 : _b[path[0]], (_c = path) === null || _c === void 0 ? void 0 : _c.slice(1), pathInfo.concat(path[0]));
    return all.concat(specific);
}
exports.getExtraOptions = getExtraOptions;
//# sourceMappingURL=codeql.js.map<|MERGE_RESOLUTION|>--- conflicted
+++ resolved
@@ -308,37 +308,22 @@
             const ext = process.platform === 'win32' ? '.cmd' : '.sh';
             const traceCommand = path.resolve(JSON.parse(extractorPath), 'tools', 'autobuild' + ext);
             // Run trace command
-<<<<<<< HEAD
             await exec_wrapper_1.execErrorCatcher(cmd, [
-=======
-            await new toolrunnner.ToolRunner(cmd, [
->>>>>>> 556aed46
                 'database',
                 'trace-command',
                 ...getExtraOptionsFromEnv(['database', 'trace-command']),
                 databasePath,
                 '--',
                 traceCommand
-<<<<<<< HEAD
             ], error_matcher_1.errorMatchers);
         },
         finalizeDatabase: async function (databasePath) {
             await exec_wrapper_1.execErrorCatcher(cmd, [
-=======
-            ]).exec();
-        },
-        finalizeDatabase: async function (databasePath) {
-            await new toolrunnner.ToolRunner(cmd, [
->>>>>>> 556aed46
                 'database',
                 'finalize',
                 ...getExtraOptionsFromEnv(['database', 'finalize']),
                 databasePath
-<<<<<<< HEAD
             ], error_matcher_1.errorMatchers);
-=======
-            ]).exec();
->>>>>>> 556aed46
         },
         resolveQueries: async function (queries, extraSearchPath) {
             const codeqlArgs = [
