"use strict";
var __importStar = (this && this.__importStar) || function (mod) {
    if (mod && mod.__esModule) return mod;
    var result = {};
    if (mod != null) for (var k in mod) if (Object.hasOwnProperty.call(mod, k)) result[k] = mod[k];
    result["default"] = mod;
    return result;
};
var __importDefault = (this && this.__importDefault) || function (mod) {
    return (mod && mod.__esModule) ? mod : { "default": mod };
};
Object.defineProperty(exports, "__esModule", { value: true });
const github = __importStar(require("@actions/github"));
const toolcache = __importStar(require("@actions/tool-cache"));
const ava_1 = __importDefault(require("ava"));
const nock_1 = __importDefault(require("nock"));
const path = __importStar(require("path"));
const sinon_1 = __importDefault(require("sinon"));
const api = __importStar(require("./api-client"));
const codeql = __importStar(require("./codeql"));
const defaults = __importStar(require("./defaults.json")); // Referenced from codeql-action-sync-tool!
const languages_1 = require("./languages");
const logging_1 = require("./logging");
const testing_utils_1 = require("./testing-utils");
const util = __importStar(require("./util"));
testing_utils_1.setupTests(ava_1.default);
<<<<<<< HEAD
ava_1.default('download and populate codeql bundle cache', async (t) => {
    await util.withTmpDir(async (tmpDir) => {
        const versions = ['20200601', '20200610'];
        const languages = [
            [languages_1.Language.cpp],
            [languages_1.Language.cpp, languages_1.Language.python] // Multi-language requires the full bundle
        ];
        const platform = process.platform === 'win32' ? 'win64' :
            process.platform === 'linux' ? 'linux64' :
                process.platform === 'darwin' ? 'osx64' : undefined;
        for (let i = 0; i < versions.length; i++) {
            for (let j = 0; j < languages.length; j++) {
                const version = versions[i];
                const plVersion = (languages[j].length === 1) ? `${platform}-${languages[j][0]}` : undefined;
                nock_1.default('https://example.com')
                    .get(`/download/codeql-bundle-${version}/codeql-bundle.tar.gz`)
                    .replyWithFile(200, path.join(__dirname, `/../src/testdata/codeql-bundle.tar.gz`));
                await codeql.setupCodeQL(`https://example.com/download/codeql-bundle-${version}/codeql-bundle.tar.gz`, languages[j], 'token', 'https://github.example.com', tmpDir, tmpDir, 'runner', logging_1.getRunnerLogger(true));
                const toolcacheVersion = plVersion ? `0.0.0-${version}-${plVersion}` : `0.0.0-${version}`;
                t.assert(toolcache.find('CodeQL', toolcacheVersion), `Looking for ${toolcacheVersion}`);
            }
        }
        const cachedVersions = toolcache.findAllVersions('CodeQL');
        t.is(cachedVersions.length, 4);
    });
});
ava_1.default('download small codeql bundle if analyzing only one language', async (t) => {
    // Note: We do not specify a codeqlURL in this test, thus testing that
    //       the logic for constructing the URL takes into account the
    //       language being analyzed
    await util.withTmpDir(async (tmpDir) => {
        const languages = [
            [languages_1.Language.cpp],
            [languages_1.Language.cpp, languages_1.Language.python] // Multi-language requires the full bundle
        ];
        const platform = process.platform === 'win32' ? 'win64' :
            process.platform === 'linux' ? 'linux64' :
                process.platform === 'darwin' ? 'osx64' : undefined;
        for (let i = 0; i < languages.length; i++) {
            const plVersion = (languages[i].length === 1) ? `${platform}-${languages[i][0]}` : undefined;
            const pkg = plVersion ? `codeql-bundle-${plVersion}.tar.gz` : 'codeql-bundle.tar.gz';
            // Mock the API client
            let client = new github.GitHub('123');
            const response = {
                data: {
                    'assets': [
                        {
                            'name': `codeql-bundle-${platform}-cpp.tar.gz`,
                            'url': `https://github.example.com/url/codeql-bundle-${platform}-cpp.tar.gz`
                        },
                        {
                            'name': 'codeql-bundle.tar.gz',
                            'url': 'https://github.example.com/url/codeql-bundle.tar.gz'
                        },
                    ]
                },
            };
            sinon_1.default.stub(client.repos, "getReleaseByTag").resolves(response);
            sinon_1.default.stub(api, "getApiClient").value(() => client);
            nock_1.default('https://github.example.com')
                .get(`/url/${pkg}`)
                .replyWithFile(200, path.join(__dirname, `/../src/testdata/codeql-bundle.tar.gz`));
            await codeql.setupCodeQL(undefined, languages[i], 'token', 'https://github.example.com', tmpDir, tmpDir, 'runner', logging_1.getRunnerLogger(true));
            const parsedVersion = codeql.getCodeQLURLVersion(`/${defaults.bundleVersion}/`, logging_1.getRunnerLogger(true));
            const toolcacheVersion = plVersion ? `${parsedVersion}-${plVersion}` : parsedVersion;
            t.assert(toolcache.find('CodeQL', toolcacheVersion), `Looking for ${toolcacheVersion} - ${plVersion}`);
=======
ava_1.default("download codeql bundle cache", async (t) => {
    await util.withTmpDir(async (tmpDir) => {
        const versions = ["20200601", "20200610"];
        for (let i = 0; i < versions.length; i++) {
            const version = versions[i];
            nock_1.default("https://example.com")
                .get(`/download/codeql-bundle-${version}/codeql-bundle.tar.gz`)
                .replyWithFile(200, path.join(__dirname, `/../src/testdata/codeql-bundle.tar.gz`));
            await codeql.setupCodeQL(`https://example.com/download/codeql-bundle-${version}/codeql-bundle.tar.gz`, "token", "https://github.example.com", tmpDir, tmpDir, "runner", logging_1.getRunnerLogger(true));
            t.assert(toolcache.find("CodeQL", `0.0.0-${version}`));
>>>>>>> 245c02cf
        }
        const cachedVersions = toolcache.findAllVersions("CodeQL");
        t.is(cachedVersions.length, 2);
    });
});
<<<<<<< HEAD
ava_1.default('use full codeql bundle cache if smaller bundle is not available', async (t) => {
    // If we look for a platform-language version but find the full bundle in the cache,
    // we use the full bundle
    await util.withTmpDir(async (tmpDir) => {
        const version = '20200601';
        nock_1.default('https://example.com')
            .get(`/download/codeql-bundle-${version}/codeql-bundle.tar.gz`)
            .replyWithFile(200, path.join(__dirname, `/../src/testdata/codeql-bundle.tar.gz`));
        await codeql.setupCodeQL(`https://example.com/download/codeql-bundle-${version}/codeql-bundle.tar.gz`, [], 'token', 'https://github.example.com', tmpDir, tmpDir, 'runner', logging_1.getRunnerLogger(true));
        t.assert(toolcache.find('CodeQL', `0.0.0-${version}`));
        t.is(toolcache.findAllVersions('CodeQL').length, 1);
        // Now try to request the cpp version, and see that we do not change the cache
        await codeql.setupCodeQL(`https://example.com/download/codeql-bundle-${version}/codeql-bundle.tar.gz`, [languages_1.Language.cpp], 'token', 'https://github.example.com', tmpDir, tmpDir, 'runner', logging_1.getRunnerLogger(true));
        t.assert(toolcache.find('CodeQL', `0.0.0-${version}`));
        t.is(toolcache.findAllVersions('CodeQL').length, 1);
    });
});
ava_1.default('use larger bundles if smaller ones are not released', async (t) => {
    // Mock the API client
    let client = new github.GitHub('123');
    const response = {
        data: {
            'assets': [
                { 'name': 'full-bundle', 'url': 'url/file.gz' },
            ]
        },
    };
    let getReleaseByTagMock = sinon_1.default.stub(client.repos, "getReleaseByTag").resolves(response);
    sinon_1.default.stub(api, "getApiClient").value(() => client);
    // Setting this env is required by a dependency of getCodeQLBundleDownloadURL
    process.env['RUNNER_TEMP'] = "abc";
    let codeqlURL = await codeql.getCodeQLBundleDownloadURL(['small-bundle', 'full-bundle'], "", "", 'actions', logging_1.getRunnerLogger(true));
    t.deepEqual(codeqlURL, 'url/file.gz');
    t.assert(getReleaseByTagMock.called);
});
ava_1.default('parse codeql bundle url version', t => {
    const tests = {
        '20200601': '0.0.0-20200601',
        '20200601.0': '0.0.0-20200601.0',
        '20200601.0.0': '20200601.0.0',
        '1.2.3': '1.2.3',
        '1.2.3-alpha': '1.2.3-alpha',
        '1.2.3-beta.1': '1.2.3-beta.1',
        '20200601-linux64-python': '0.0.0-20200601-linux64-python',
=======
ava_1.default("parse codeql bundle url version", (t) => {
    const tests = {
        "20200601": "0.0.0-20200601",
        "20200601.0": "0.0.0-20200601.0",
        "20200601.0.0": "20200601.0.0",
        "1.2.3": "1.2.3",
        "1.2.3-alpha": "1.2.3-alpha",
        "1.2.3-beta.1": "1.2.3-beta.1",
>>>>>>> 245c02cf
    };
    for (const [version, expectedVersion] of Object.entries(tests)) {
        const url = `https://github.com/.../codeql-bundle-${version}/...`;
        try {
            const parsedVersion = codeql.getCodeQLURLVersion(url, logging_1.getRunnerLogger(true));
            t.deepEqual(parsedVersion, expectedVersion);
        }
        catch (e) {
            t.fail(e.message);
        }
    }
});
ava_1.default("getExtraOptions works for explicit paths", (t) => {
    t.deepEqual(codeql.getExtraOptions({}, ["foo"], []), []);
    t.deepEqual(codeql.getExtraOptions({ foo: [42] }, ["foo"], []), ["42"]);
    t.deepEqual(codeql.getExtraOptions({ foo: { bar: [42] } }, ["foo", "bar"], []), ["42"]);
});
ava_1.default("getExtraOptions works for wildcards", (t) => {
    t.deepEqual(codeql.getExtraOptions({ "*": [42] }, ["foo"], []), ["42"]);
});
ava_1.default("getExtraOptions works for wildcards and explicit paths", (t) => {
    const o1 = { "*": [42], foo: [87] };
    t.deepEqual(codeql.getExtraOptions(o1, ["foo"], []), ["42", "87"]);
    const o2 = { "*": [42], foo: [87] };
    t.deepEqual(codeql.getExtraOptions(o2, ["foo", "bar"], []), ["42"]);
    const o3 = { "*": [42], foo: { "*": [87], bar: [99] } };
    const p = ["foo", "bar"];
    t.deepEqual(codeql.getExtraOptions(o3, p, []), ["42", "87", "99"]);
});
ava_1.default("getExtraOptions throws for bad content", (t) => {
    t.throws(() => codeql.getExtraOptions({ "*": 42 }, ["foo"], []));
    t.throws(() => codeql.getExtraOptions({ foo: 87 }, ["foo"], []));
    t.throws(() => codeql.getExtraOptions({ "*": [42], foo: { "*": 87, bar: [99] } }, ["foo", "bar"], []));
});
//# sourceMappingURL=codeql.test.js.map<|MERGE_RESOLUTION|>--- conflicted
+++ resolved
@@ -24,7 +24,6 @@
 const testing_utils_1 = require("./testing-utils");
 const util = __importStar(require("./util"));
 testing_utils_1.setupTests(ava_1.default);
-<<<<<<< HEAD
 ava_1.default('download and populate codeql bundle cache', async (t) => {
     await util.withTmpDir(async (tmpDir) => {
         const versions = ['20200601', '20200610'];
@@ -87,28 +86,15 @@
             nock_1.default('https://github.example.com')
                 .get(`/url/${pkg}`)
                 .replyWithFile(200, path.join(__dirname, `/../src/testdata/codeql-bundle.tar.gz`));
-            await codeql.setupCodeQL(undefined, languages[i], 'token', 'https://github.example.com', tmpDir, tmpDir, 'runner', logging_1.getRunnerLogger(true));
+            await codeql.setupCodeQL(undefined, languages[i], 'token', 'https://github.example.com', tmpDir, tmpDir, "runner", logging_1.getRunnerLogger(true));
             const parsedVersion = codeql.getCodeQLURLVersion(`/${defaults.bundleVersion}/`, logging_1.getRunnerLogger(true));
             const toolcacheVersion = plVersion ? `${parsedVersion}-${plVersion}` : parsedVersion;
             t.assert(toolcache.find('CodeQL', toolcacheVersion), `Looking for ${toolcacheVersion} - ${plVersion}`);
-=======
-ava_1.default("download codeql bundle cache", async (t) => {
-    await util.withTmpDir(async (tmpDir) => {
-        const versions = ["20200601", "20200610"];
-        for (let i = 0; i < versions.length; i++) {
-            const version = versions[i];
-            nock_1.default("https://example.com")
-                .get(`/download/codeql-bundle-${version}/codeql-bundle.tar.gz`)
-                .replyWithFile(200, path.join(__dirname, `/../src/testdata/codeql-bundle.tar.gz`));
-            await codeql.setupCodeQL(`https://example.com/download/codeql-bundle-${version}/codeql-bundle.tar.gz`, "token", "https://github.example.com", tmpDir, tmpDir, "runner", logging_1.getRunnerLogger(true));
-            t.assert(toolcache.find("CodeQL", `0.0.0-${version}`));
->>>>>>> 245c02cf
         }
-        const cachedVersions = toolcache.findAllVersions("CodeQL");
+        const cachedVersions = toolcache.findAllVersions('CodeQL');
         t.is(cachedVersions.length, 2);
     });
 });
-<<<<<<< HEAD
 ava_1.default('use full codeql bundle cache if smaller bundle is not available', async (t) => {
     // If we look for a platform-language version but find the full bundle in the cache,
     // we use the full bundle
@@ -153,16 +139,6 @@
         '1.2.3-alpha': '1.2.3-alpha',
         '1.2.3-beta.1': '1.2.3-beta.1',
         '20200601-linux64-python': '0.0.0-20200601-linux64-python',
-=======
-ava_1.default("parse codeql bundle url version", (t) => {
-    const tests = {
-        "20200601": "0.0.0-20200601",
-        "20200601.0": "0.0.0-20200601.0",
-        "20200601.0.0": "20200601.0.0",
-        "1.2.3": "1.2.3",
-        "1.2.3-alpha": "1.2.3-alpha",
-        "1.2.3-beta.1": "1.2.3-beta.1",
->>>>>>> 245c02cf
     };
     for (const [version, expectedVersion] of Object.entries(tests)) {
         const url = `https://github.com/.../codeql-bundle-${version}/...`;
