--- conflicted
+++ resolved
@@ -59,11 +59,7 @@
     "@types/adm-zip": "^0.5.0",
     "@types/get-folder-size": "^2.0.0",
     "@types/js-yaml": "^4.0.5",
-<<<<<<< HEAD
     "@types/node": "12.12",
-=======
-    "@types/node": "16.11.22",
->>>>>>> c7f292ea
     "@types/semver": "^7.3.8",
     "@types/sinon": "^10.0.2",
     "@typescript-eslint/parser": "^5.0.0",
